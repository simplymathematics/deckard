import shutil
import unittest

<<<<<<< HEAD
from deckard.base.data import Data
from deckard.base.model import Model
=======
from deckard.base import Data, Model
>>>>>>> 7ec2c91f
from deckard.base.hashable import my_hash
from pathlib import Path
import yaml


yaml.add_constructor("!Data:", Data)
yaml.add_constructor("!Model:", Model)


class testModel(unittest.TestCase):
    def setUp(self):
        self.path = "model"
        Path(self.path).mkdir(parents=True, exist_ok=True)
        self.model1 = """
        !Model:
            init:
                loss: "log_loss"
                name: sklearn.linear_model.SGDClassifier
            fit:
                epochs: 1000
                learning_rate: 1.0e-08
                log_interval: 10
            sklearn_pipeline:
                feature_selection:
                    name: sklearn.preprocessing.StandardScaler
                    with_mean : true
                    with_std : true
            """
        self.model2 = """
        !Model:
            init:
                loss: "hinge"
                name: sklearn.linear_model.SGDClassifier
            fit:
                epochs: 1000
                learning_rate: 1.0e-08
                log_interval: 10
            sklearn_pipeline:
                feature_selection:
                    name: sklearn.preprocessing.StandardScaler
                    with_mean : true
                    with_std : true
            """
        self.data1 = """
        !Data:
            sample:
                shuffle : True
                random_state : 42
                train_size : 800
                stratify : True
            add_noise:
                train_noise : 1
            name: classification
            generate:
                n_samples: 1000
                n_features: 2
                n_informative: 2
                n_redundant : 0
                n_classes: 2
        """
<<<<<<< HEAD
        model_document = """
        !Model:
            init:
                name : "reports/model.pb"
            url : https://www.dropbox.com/s/hbvua7ynhvara12/cifar-10_ratio%3D0.h5?dl=1
            art_pipeline:
                preprocessor_defence : {name: art.defences.preprocessor.FeatureSqueezing, params: {bit_depth: 4, clip_values: [0, 1]}}
                postprocessor_defence : {name: art.defences.postprocessor.HighConfidence, params: {cutoff: 0.9}}
                transformer_defence : {name: art.defences.transformer.evasion.DefensiveDistillation, params: {batch_size: 128}}
                trainer_defence : {name: art.defences.trainer.AdversarialTrainerMadryPGD, params: {nb_epochs: 10}}
        """
        self.tf1 = yaml.load(model_document, Loader = yaml.Loader)
=======
>>>>>>> 7ec2c91f
        self.url = "https://www.dropbox.com/s/bv1xwjaf1ov4u7y/mnist_ratio%3D0.h5?dl=1"

        self.loaded_model1 = yaml.load(self.model1, Loader=yaml.FullLoader)
        self.loaded_model2 = yaml.load(self.model2, Loader=yaml.FullLoader)
        self.loaded_model3 = yaml.load(self.model1, Loader=yaml.FullLoader)
        self.filename = Path(self.path, "model.pickle")
<<<<<<< HEAD
    
=======

>>>>>>> 7ec2c91f
    def test_model(self):
        doc = self.model1
        model1 = yaml.load(doc, Loader=yaml.FullLoader)
        assert model1._asdict() == self.loaded_model1._asdict()

    def test_hash(self):
        model1 = self.loaded_model1
        model2 = yaml.load(self.model1, Loader=yaml.FullLoader)
        model3 = self.loaded_model2
        model1 = model1._asdict()
        model2 = model2._asdict()
        model3 = model3._asdict()
        self.assertEqual(my_hash(model1), my_hash(model2))
        self.assertNotEqual(my_hash(model1), my_hash(model3))

    def test_eq(self):
        model1 = self.loaded_model1
        model2 = yaml.load(self.model1, Loader=yaml.FullLoader)
        model3 = self.loaded_model2
        self.assertEqual(model1, model2)
        self.assertNotEqual(model1, model3)

    def test_load(self):
        self.assertEqual(self.loaded_model1, self.loaded_model3)

    def test_load_with_defence(self):
        model1 = """
        !Model:
            init:
                loss: "log_loss"
                name: sklearn.linear_model.SGDClassifier
            files:
                model_path : model
                model_filetype : pickle
            fit:
                epochs: 1000
                learning_rate: 1.0e-08
                log_interval: 10
            art_pipeline:
                preprocessor_defence:
                    name: art.defences.preprocessor.FeatureSqueezing
                    params:
                        bit_depth: 4
        """
        model1 = yaml.load(model1, Loader=yaml.FullLoader)
        self.assertIn("preprocessor_defence", model1.art_pipeline)
<<<<<<< HEAD
    
    def test_tf_model(self):
        self.assertIsInstance(self.tf1, Model)
=======
>>>>>>> 7ec2c91f

    def tearDown(self):
        shutil.rmtree(self.path)<|MERGE_RESOLUTION|>--- conflicted
+++ resolved
@@ -1,16 +1,12 @@
 import shutil
 import unittest
+from pathlib import Path
 
-<<<<<<< HEAD
-from deckard.base.data import Data
-from deckard.base.model import Model
-=======
-from deckard.base import Data, Model
->>>>>>> 7ec2c91f
-from deckard.base.hashable import my_hash
-from pathlib import Path
 import yaml
 
+from deckard.base.data import Data
+from deckard.base.hashable import my_hash
+from deckard.base.model import Model
 
 yaml.add_constructor("!Data:", Data)
 yaml.add_constructor("!Model:", Model)
@@ -67,7 +63,6 @@
                 n_redundant : 0
                 n_classes: 2
         """
-<<<<<<< HEAD
         model_document = """
         !Model:
             init:
@@ -79,20 +74,14 @@
                 transformer_defence : {name: art.defences.transformer.evasion.DefensiveDistillation, params: {batch_size: 128}}
                 trainer_defence : {name: art.defences.trainer.AdversarialTrainerMadryPGD, params: {nb_epochs: 10}}
         """
-        self.tf1 = yaml.load(model_document, Loader = yaml.Loader)
-=======
->>>>>>> 7ec2c91f
+        self.tf1 = yaml.load(model_document, Loader=yaml.Loader)
         self.url = "https://www.dropbox.com/s/bv1xwjaf1ov4u7y/mnist_ratio%3D0.h5?dl=1"
 
         self.loaded_model1 = yaml.load(self.model1, Loader=yaml.FullLoader)
         self.loaded_model2 = yaml.load(self.model2, Loader=yaml.FullLoader)
         self.loaded_model3 = yaml.load(self.model1, Loader=yaml.FullLoader)
         self.filename = Path(self.path, "model.pickle")
-<<<<<<< HEAD
-    
-=======
 
->>>>>>> 7ec2c91f
     def test_model(self):
         doc = self.model1
         model1 = yaml.load(doc, Loader=yaml.FullLoader)
@@ -139,12 +128,9 @@
         """
         model1 = yaml.load(model1, Loader=yaml.FullLoader)
         self.assertIn("preprocessor_defence", model1.art_pipeline)
-<<<<<<< HEAD
-    
+
     def test_tf_model(self):
         self.assertIsInstance(self.tf1, Model)
-=======
->>>>>>> 7ec2c91f
 
     def tearDown(self):
         shutil.rmtree(self.path)