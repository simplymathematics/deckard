--- conflicted
+++ resolved
@@ -53,17 +53,13 @@
 
     def tearDown(self):
         if Path(self.path).exists():
-<<<<<<< HEAD
             shutil.rmtree(Path(self.path))
         if Path(self.path).is_dir():
-            rmtree(self.path)
+            shutil.rmtree(self.path)
         if Path("model").is_dir():
-            rmtree("model")
+            shutil.rmtree("model")
         if Path("data").is_dir():
-            rmtree("data")
+            shutil.rmtree("data")
         if Path("reports").is_dir():
-            rmtree("reports")
-        del self.path
-=======
-            shutil.rmtree(Path(self.path))
->>>>>>> 7ec2c91f
+            shutil.rmtree("reports")
+        del self.path