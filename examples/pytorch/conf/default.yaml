defaults:
    - _self_
    - data: torch_mnist
    - model: torch_mnist
    - attack: default
    - files: default
    - scorers: default
<<<<<<< HEAD
    - override hydra/sweeper : optuna
    - override hydra/sweeper/sampler : random
    - override hydra/launcher : joblib
_target_ : deckard.base.experiment.Experiment
optimizers : accuracy
stage : null
=======
    - optimizers : null
    - stage : null
    - hydra/sweeper/params : null
    - override hydra/sweeper : optuna
    - override hydra/launcher : joblib
>>>>>>> 7a8f481e
hydra:
  run:
    dir : "./${files.directory}"
  sweeper:
    sampler:
<<<<<<< HEAD
      _target_: optuna.samplers.RandomSampler
    direction: maximize
    study_name: model
    storage: sqlite:///model.db
    n_jobs: 1
    n_trials: 1
    params:
      ++data.sample.random_state: choice(0, 1, 2, 3, 4, 5, 6, 7, 8, 9)
      ++model.art.initialize.optimizer.lr: choice(10000, 100, 10, 1, 0.1, 0.01, 0.001, 0.000001)
  launcher:
    _target_: hydra_plugins.hydra_joblib_launcher.joblib_launcher.JoblibLauncher
    n_jobs: 64
    prefer : processes
    verbose: 1
    timeout: 3600
=======
      _target_: optuna.samplers.TPESampler
      seed: 123
      consider_prior: true
      prior_weight: 1.0
      consider_magic_clip: true
      consider_endpoints: false
      n_startup_trials: 10
      n_ei_candidates: 24
      multivariate: false
      warn_independent_sampling: true
    _target_: hydra_plugins.hydra_optuna_sweeper.optuna_sweeper.OptunaSweeper
    direction: maximize
    study_name: model
    storage: sqlite:///model.db
    n_trials: 30
    n_jobs: 1
  launcher:
    _target_: hydra_plugins.hydra_joblib_launcher.joblib_launcher.JoblibLauncher
    n_jobs: 4
    prefer : processes
    verbose: 1
    timeout: null
>>>>>>> 7a8f481e
    pre_dispatch: n_jobs
    batch_size: auto
    temp_folder: /tmp/deckard
    max_nbytes: 100000
<<<<<<< HEAD
    mmap_mode: r
=======
    mmap_mode: r
>>>>>>> 7a8f481e
<|MERGE_RESOLUTION|>--- conflicted
+++ resolved
@@ -5,26 +5,17 @@
     - attack: default
     - files: default
     - scorers: default
-<<<<<<< HEAD
     - override hydra/sweeper : optuna
     - override hydra/sweeper/sampler : random
     - override hydra/launcher : joblib
 _target_ : deckard.base.experiment.Experiment
 optimizers : accuracy
 stage : null
-=======
-    - optimizers : null
-    - stage : null
-    - hydra/sweeper/params : null
-    - override hydra/sweeper : optuna
-    - override hydra/launcher : joblib
->>>>>>> 7a8f481e
 hydra:
   run:
     dir : "./${files.directory}"
   sweeper:
     sampler:
-<<<<<<< HEAD
       _target_: optuna.samplers.RandomSampler
     direction: maximize
     study_name: model
@@ -40,36 +31,8 @@
     prefer : processes
     verbose: 1
     timeout: 3600
-=======
-      _target_: optuna.samplers.TPESampler
-      seed: 123
-      consider_prior: true
-      prior_weight: 1.0
-      consider_magic_clip: true
-      consider_endpoints: false
-      n_startup_trials: 10
-      n_ei_candidates: 24
-      multivariate: false
-      warn_independent_sampling: true
-    _target_: hydra_plugins.hydra_optuna_sweeper.optuna_sweeper.OptunaSweeper
-    direction: maximize
-    study_name: model
-    storage: sqlite:///model.db
-    n_trials: 30
-    n_jobs: 1
-  launcher:
-    _target_: hydra_plugins.hydra_joblib_launcher.joblib_launcher.JoblibLauncher
-    n_jobs: 4
-    prefer : processes
-    verbose: 1
-    timeout: null
->>>>>>> 7a8f481e
     pre_dispatch: n_jobs
     batch_size: auto
     temp_folder: /tmp/deckard
     max_nbytes: 100000
-<<<<<<< HEAD
-    mmap_mode: r
-=======
-    mmap_mode: r
->>>>>>> 7a8f481e
+    mmap_mode: r