--- conflicted
+++ resolved
@@ -115,7 +115,26 @@
           - defences
           - params
           - fillna
+  clean:
+    foreach: # iterates through each stage
+      # - train 
+      - attack
+    do:
+      cmd: python -m deckard.layers.clean_data -i ${files.directory}/${files.reports}/${item}.csv -o ${files.directory}/${files.reports}/clean_${item}.csv -c conf/clean.yaml
+      deps:
+      - ${files.directory}/${files.reports}/${item}.csv
+      outs:
+      - ${files.directory}/${files.reports}/clean_${item}.csv
+      params:
+        - files.directory
+        - files.reports
+        - conf/clean.yaml:
+          - attacks
+          - defences
+          - params
+          - fillna
   plot:
+    cmd : python -m deckard.layers.plots --path ${files.directory}/plots/ --file ${files.directory}/${files.reports}/clean_attack.csv -c conf/plots.yaml
     cmd : python -m deckard.layers.plots --path ${files.directory}/plots/ --file ${files.directory}/${files.reports}/clean_attack.csv -c conf/plots.yaml
     deps:
       - ${files.directory}/${files.reports}/clean_attack.csv
@@ -128,27 +147,17 @@
       - ${files.directory}/plots/${cat_plot[5].file}
       - ${files.directory}/plots/${cat_plot[6].file}
       - ${files.directory}/plots/${cat_plot[7].file}
-<<<<<<< HEAD
-=======
-      - ${files.directory}/plots/${cat_plot[8].file}
->>>>>>> 9710e4f0
       - ${files.directory}/plots/${line_plot[0].file}
       - ${files.directory}/plots/${line_plot[1].file}
       - ${files.directory}/plots/${line_plot[2].file}
       - ${files.directory}/plots/${line_plot[3].file}
       - ${files.directory}/plots/${scatter_plot[0].file}
     params:
-<<<<<<< HEAD
-=======
-      - files.directory
-      - files.reports
->>>>>>> 9710e4f0
       - conf/plots.yaml:
         - line_plot
         - scatter_plot
         - cat_plot
   afr:
-<<<<<<< HEAD
     cmd: python -m deckard.layers.afr --dataset ${files.directory} --data_file ${files.directory}/${files.reports}/clean_attack.csv  --target adv_accuracy --duration_col predict_time --dataset mnist --config_file conf/afr.yaml --plots_folder ${files.directory}/plots/
     deps:
       - ${files.directory}/${files.reports}/clean_attack.csv
@@ -162,22 +171,6 @@
       - ${files.directory}/plots/log_normal_aft.eps
       - ${files.directory}/plots/log_normal_epochs_partial_effect.eps
       - ${files.directory}/plots/log_normal_layers_partial_effect.eps
-=======
-    cmd: python -m deckard.layers.afr --dataset ${files.directory} --data_file ${files.directory}/${files.reports}/clean_attack.csv  --duration_col adv_fit_time --dataset mnist --config_file conf/afr.yaml --plots_folder ${files.directory}/plots/
-    deps:
-      - ${files.directory}/${files.reports}/clean_attack.csv
-      - ${files.directory}/plots/${cat_plot[0].file}
-    plots:
-      - ${files.directory}/plots/weibull_aft.pdf
-      - ${files.directory}/plots/weibull_epochs_partial_effect.pdf
-      - ${files.directory}/plots/weibull_layers_partial_effect.pdf
-      - ${files.directory}/plots/log_logistic_aft.pdf
-      - ${files.directory}/plots/log_logistic_epochs_partial_effect.pdf
-      - ${files.directory}/plots/log_logistic_layers_partial_effect.pdf
-      - ${files.directory}/plots/log_normal_aft.pdf
-      - ${files.directory}/plots/log_normal_epochs_partial_effect.pdf
-      - ${files.directory}/plots/log_normal_layers_partial_effect.pdf
->>>>>>> 9710e4f0
     metrics:
       - ${files.directory}/plots/aft_comparison.csv
     outs:
@@ -189,11 +182,14 @@
         - weibull
         - log_logistic
         - log_normal
+    params:
+      - files.directory
+      - conf/afr.yaml:
+        - covariates
+        - weibull
+        - log_logistic
+        - log_normal
   copy_results:
       cmd: mkdir -p ~/ml_afr/mnist/ && cp -r ${files.directory}/plots/* ~/ml_afr/mnist/
       deps:
-<<<<<<< HEAD
-        - ${files.directory}/plots/
-=======
->>>>>>> 9710e4f0
         - ${files.directory}/plots/