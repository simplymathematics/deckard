--- conflicted
+++ resolved
@@ -99,27 +99,23 @@
   - ResNet50
   - ResNet101
   - ResNet152
-<<<<<<< HEAD
-- file: adv_accuracy_vs_attack_type.eps
-=======
-- file: adv_accuracy_vs_defence_type.pdf
-  hue: model_name
-  kind: boxen
-  legend_title: Model Name
-  titles: Adv. Accuracy vs Defence Type
-  x: def_gen
-  xlabels: Defence Type
-  y: adv_accuracy
-  ylabels: Adv. Ben. Accuracy
-  rotation : 90
-  hue_order:
-  - ResNet18
-  - ResNet34
-  - ResNet50
-  - ResNet101
-  - ResNet152
+# - file: adv_accuracy_vs_defence_type.pdf
+#   hue: model_name
+#   kind: boxen
+#   legend_title: Model Name
+#   titles: $\lambda_{adv.}$ vs Defence Type
+#   x: def_gen
+#   xlabels: Defence Type
+#   y: adv_accuracy
+#   ylabels: Adv. $\lambda_{ben.}$
+#   rotation : 90
+#   hue_order:
+#   - ResNet18
+#   - ResNet34
+#   - ResNet50
+#   - ResNet101
+#   - ResNet152
 - file: adv_accuracy_vs_attack_type.pdf
->>>>>>> daf02c9c
   hue: model_name
   kind: boxen
   legend_title: Model Name
@@ -154,11 +150,7 @@
   - ResNet101
   - ResNet152
 line_plot:
-<<<<<<< HEAD
 - file: def_param_vs_accuracy.eps
-=======
-- file: def_param_vs_accuracy.pdf
->>>>>>> daf02c9c
   hue: def_gen
   legend: {"bbox_to_anchor": [1.05, 1], "title": "Defence"}
   title: Ben. Accuracy vs Defence Strength
@@ -168,7 +160,6 @@
   y: accuracy
   y_scale: 
   ylabel: Ben. Accuracy
-<<<<<<< HEAD
   hue_order:
   - Control
   - Conf
@@ -180,17 +171,6 @@
   errorbar: se
   err_style: bars
 - file: def_param_vs_adv_accuracy.eps
-=======
-  # hue_order:
-  # - Control
-  # - Conf
-  # - Epochs
-  # - Gauss-in
-  # - Gauss-out
-  # - Conf
-  # - FSQ
-- file: def_param_vs_adv_accuracy.pdf
->>>>>>> daf02c9c
   hue: def_gen
   legend: {"bbox_to_anchor": [1.05, 1], "title": "Defence"}
   title: Adv. Accuracy vs Defence Strength
@@ -200,7 +180,6 @@
   y: adv_accuracy
   y_scale: 
   ylabel: Adv. Accuracy
-<<<<<<< HEAD
   hue_order:
   - Control
   - Conf
@@ -212,31 +191,15 @@
   errorbar: se
   err_style: bars
 - file: def_param_vs_adv_failure_rate.eps
-=======
-  # hue_order:
-  # - Control
-  # - Conf
-  # - Epochs
-  # - Gauss-in
-  # - Gauss-out
-  # - Conf
-  # - FSQ
-- file: def_param_vs_adv_failure_rate.pdf
->>>>>>> daf02c9c
   hue: def_gen
   legend: {"bbox_to_anchor": [1.05, 1], "title": "Defence"}
   title: $h_{adv}$ vs Defence Strength
   x: def_value
-<<<<<<< HEAD
   x_scale: log 
-=======
-  x_scale: linear 
->>>>>>> daf02c9c
   xlabel: Defence Control Parameter
   y: adv_failure_rate
   y_scale: log
   ylabel: $h_{adv.}$
-<<<<<<< HEAD
   hue_order:
   - Control
   - Conf
@@ -248,17 +211,6 @@
   errorbar: se
   err_style: bars
 - file: atk_param_vs_accuracy.eps
-=======
-  # hue_order:
-  # - Control
-  # - Conf
-  # - Epochs
-  # - Gauss-in
-  # - Gauss-out
-  # - Conf
-  # - FSQ
-- file: atk_param_vs_accuracy.pdf
->>>>>>> daf02c9c
   hue: atk_gen
   legend: {bbox_to_anchor: [1.05, 1]}
   title: Adv. Accuracy vs Attack Strength
