cat_plot:
- file: adv_accuracy_vs_defence_type.eps
  hue: model_name
  kind: boxen
  set:
    yscale: linear
  titles: Adv. Accuracy vs Defence Type
  x: def_gen
  xlabels: Defence Type
  y: adv_accuracy
  ylabels: Adv. Accuracy
  rotation : 90
  hue_order:
  - ResNet18
  - ResNet34
  - ResNet50
  - ResNet101
  - ResNet152
- file: ben_accuracy_vs_defence_type.eps
  hue: model_name
  kind: boxen
  titles: Ben. Accuracy vs Defence Type
  x: def_gen
  xlabels: Defence Type
  y: accuracy
  ylabels: Ben. Accuracy
  rotation : 90
  hue_order:
  - ResNet18
  - ResNet34
  - ResNet50
  - ResNet101
  - ResNet152
- file: ben_failures_per_train_time_vs_defence_type.eps
  hue: model_name
  kind: boxen
  set:
    yscale: log
  titles: $\bar{C}_{ben.}$ vs Defence Type
  x: def_gen
  xlabels: Defence Type
  y: training_time_per_failure
  ylabels: $\bar{C}_{ben.}$
  rotation : 90
  hue_order:
  - ResNet18
  - ResNet34
  - ResNet50
  - ResNet101
  - ResNet152
- file: adv_failures_per_train_time_vs_defence_type.eps
  hue: model_name
  kind: boxen
  set:
    yscale: log
  titles:  $\bar{C}_{adv.}$ vs Defence Type
  x: def_gen
  xlabels: Defence Type
  y: training_time_per_adv_failure
  ylabels: $\bar{C}_{adv.}$
  rotation : 90
  hue_order:
  - ResNet18
  - ResNet34
  - ResNet50
  - ResNet101
  - ResNet152
- file: adv_failures_per_train_time_vs_attack_type.eps
  hue: model_name
  kind: boxen
  legend_title: Model Name
  set:
    yscale: log
  titles:  $\bar{C}_{adv.}$ vs Attack Type
  x: atk_gen
  xlabels: Attack Type
  y: training_time_per_adv_failure
  ylabels: $\bar{C}_{adv.}$
  rotation : 90
  hue_order:
  - ResNet18
  - ResNet34
  - ResNet50
  - ResNet101
  - ResNet152
- file: adv_failures_per_test_time_vs_defence_type.eps
  hue: model_name
  kind: boxen
  legend_title: Model Name
  titles: $f_{adv}$ vs Defence Type
  x: def_gen
  xlabels: Defence Type
  y: adv_failure_rate
  ylabels: $f_{adv.}$
  rotation : 90
  hue_order:
  - ResNet18
  - ResNet34
  - ResNet50
  - ResNet101
  - ResNet152
<<<<<<< HEAD

- file: adv_accuracy_vs_attack_type.eps
=======
- file: adv_accuracy_vs_defence_type.pdf
  hue: model_name
  kind: boxen
  legend_title: Model Name
  titles: Adv. Accuracy vs Defence Type
  x: def_gen
  xlabels: Defence Type
  y: adv_accuracy
  ylabels: Adv. Ben. Accuracy
  rotation : 90
  hue_order:
  - ResNet18
  - ResNet34
  - ResNet50
  - ResNet101
  - ResNet152
- file: adv_accuracy_vs_attack_type.pdf
>>>>>>> 9710e4f0
  hue: model_name
  kind: boxen
  legend_title: Model Name
  titles: Adv. Accuracy vs Attack Type
  x: atk_gen
  xlabels: Attack Type
  y: adv_accuracy
  ylabels: Adv. Accuracy
  rotation : 90
  hue_order:
  - ResNet18
  - ResNet34
  - ResNet50
  - ResNet101
  - ResNet152
- file: ben_failure_rate_vs_defence_type.eps
  hue: model_name
  kind: boxen
  legend_title: Model Name
  set:
    yscale: log
  titles: $f_{ben}(t; \theta)$ vs Defence Type
  x: def_gen
  xlabels: Defence Type
  y: failure_rate
  ylabels: $f_{ben}(t; \theta)$
  rotation : 90
  hue_order:
  - ResNet18
  - ResNet34
  - ResNet50
  - ResNet101
  - ResNet152
line_plot:
<<<<<<< HEAD
- file: def_param_vs_accuracy.eps
=======
- file: def_param_vs_accuracy.pdf
>>>>>>> 9710e4f0
  hue: def_gen
  legend: {"bbox_to_anchor": [1.05, 1], "title": "Defence"}
  title: Ben. Accuracy vs Defence Strength
  x: def_value
  x_scale: linear 
  xlabel: Defence Control Parameter
  y: accuracy
  y_scale: 
  ylabel: Ben. Accuracy
<<<<<<< HEAD
  hue_order:
  - Control
  - Conf
  - Epochs
  - Gauss-in
  - Gauss-out
  - Conf
  - FSQ
  errorbar: se
  err_style: bars
- file: def_param_vs_adv_accuracy.eps
=======
  # hue_order:
  # - Control
  # - Conf
  # - Epochs
  # - Gauss-in
  # - Gauss-out
  # - Conf
  # - FSQ
- file: def_param_vs_adv_accuracy.pdf
>>>>>>> 9710e4f0
  hue: def_gen
  legend: {"bbox_to_anchor": [1.05, 1], "title": "Defence"}
  title: Adv. Accuracy vs Defence Strength
  x: def_value
  x_scale: linear 
  xlabel: Defence Control Parameter
  y: adv_accuracy
  y_scale: 
  ylabel: Adv. Accuracy
<<<<<<< HEAD
  hue_order:
  - Control
  - Conf
  - Epochs
  - Gauss-in
  - Gauss-out
  - Conf
  - FSQ
  errorbar: se
  err_style: bars
- file: def_param_vs_adv_failure_rate.eps
  hue: def_gen
  legend: {"bbox_to_anchor": [1.05, 1], "title": "Defence"}
  title: $f_{adv}$ vs Defence Strength
  x: def_value
  x_scale: linear
  xlabel: Defence Control Parameter
  y: adv_failure_rate
  y_scale: linear
  ylabel: $f_{adv.}$
  hue_order:
  - Control
  - Conf
  - Epochs
  - Gauss-in
  - Gauss-out
  - Conf
  - FSQ
  errorbar: se
  err_style: bars
- file: atk_param_vs_accuracy.eps
=======
  # hue_order:
  # - Control
  # - Conf
  # - Epochs
  # - Gauss-in
  # - Gauss-out
  # - Conf
  # - FSQ
- file: def_param_vs_adv_failure_rate.pdf
  hue: def_gen
  legend: {"bbox_to_anchor": [1.05, 1], "title": "Defence"}
  title: $h_{adv}$ vs Defence Strength
  x: def_value
  x_scale: linear 
  xlabel: Defence Control Parameter
  y: adv_failure_rate
  y_scale: log
  ylabel: $h_{adv.}$
  # hue_order:
  # - Control
  # - Conf
  # - Epochs
  # - Gauss-in
  # - Gauss-out
  # - Conf
  # - FSQ
- file: atk_param_vs_accuracy.pdf
>>>>>>> 9710e4f0
  hue: atk_gen
  legend: {bbox_to_anchor: [1.05, 1]}
  title: Adv. Accuracy vs Attack Strength
  x: atk_value
  x_scale: linear 
  xlabel: Attack Control Parameter
  y: adv_accuracy
  y_scale: 
  ylabel: Adv. Accuracy
  hue_order:
  - FGM
  - PGD
  - Deep
  - HSJ
  - Pixel
  - Thresh
  errorbar: se
  err_style: bars
scatter_plot:
- x: train_time_per_sample
  y: adv_failure_rate
  hue: model_name
  xlabel: $t_{train}$
  ylabel: $f_{adv}$
  title: $f_{adv}$ vs $t_{train}$
  file: adv_failure_rate_vs_train_time.eps
  # y_scale: log
  x_scale: log
  legend: 
    title: Model Name
    bbox_to_anchor: [1.05, 1]
  hue_order:
  - ResNet18
  - ResNet34
  - ResNet50
  - ResNet101
  - ResNet152<|MERGE_RESOLUTION|>--- conflicted
+++ resolved
@@ -5,10 +5,12 @@
   set:
     yscale: linear
   titles: Adv. Accuracy vs Defence Type
+  titles: Adv. Accuracy vs Defence Type
   x: def_gen
   xlabels: Defence Type
   y: adv_accuracy
   ylabels: Adv. Accuracy
+  ylabels: Adv. Accuracy
   rotation : 90
   hue_order:
   - ResNet18
@@ -20,9 +22,11 @@
   hue: model_name
   kind: boxen
   titles: Ben. Accuracy vs Defence Type
+  titles: Ben. Accuracy vs Defence Type
   x: def_gen
   xlabels: Defence Type
   y: accuracy
+  ylabels: Ben. Accuracy
   ylabels: Ben. Accuracy
   rotation : 90
   hue_order:
@@ -99,28 +103,8 @@
   - ResNet50
   - ResNet101
   - ResNet152
-<<<<<<< HEAD
 
 - file: adv_accuracy_vs_attack_type.eps
-=======
-- file: adv_accuracy_vs_defence_type.pdf
-  hue: model_name
-  kind: boxen
-  legend_title: Model Name
-  titles: Adv. Accuracy vs Defence Type
-  x: def_gen
-  xlabels: Defence Type
-  y: adv_accuracy
-  ylabels: Adv. Ben. Accuracy
-  rotation : 90
-  hue_order:
-  - ResNet18
-  - ResNet34
-  - ResNet50
-  - ResNet101
-  - ResNet152
-- file: adv_accuracy_vs_attack_type.pdf
->>>>>>> 9710e4f0
   hue: model_name
   kind: boxen
   legend_title: Model Name
@@ -155,11 +139,7 @@
   - ResNet101
   - ResNet152
 line_plot:
-<<<<<<< HEAD
 - file: def_param_vs_accuracy.eps
-=======
-- file: def_param_vs_accuracy.pdf
->>>>>>> 9710e4f0
   hue: def_gen
   legend: {"bbox_to_anchor": [1.05, 1], "title": "Defence"}
   title: Ben. Accuracy vs Defence Strength
@@ -169,7 +149,6 @@
   y: accuracy
   y_scale: 
   ylabel: Ben. Accuracy
-<<<<<<< HEAD
   hue_order:
   - Control
   - Conf
@@ -181,17 +160,6 @@
   errorbar: se
   err_style: bars
 - file: def_param_vs_adv_accuracy.eps
-=======
-  # hue_order:
-  # - Control
-  # - Conf
-  # - Epochs
-  # - Gauss-in
-  # - Gauss-out
-  # - Conf
-  # - FSQ
-- file: def_param_vs_adv_accuracy.pdf
->>>>>>> 9710e4f0
   hue: def_gen
   legend: {"bbox_to_anchor": [1.05, 1], "title": "Defence"}
   title: Adv. Accuracy vs Defence Strength
@@ -201,7 +169,6 @@
   y: adv_accuracy
   y_scale: 
   ylabel: Adv. Accuracy
-<<<<<<< HEAD
   hue_order:
   - Control
   - Conf
@@ -233,43 +200,16 @@
   errorbar: se
   err_style: bars
 - file: atk_param_vs_accuracy.eps
-=======
-  # hue_order:
-  # - Control
-  # - Conf
-  # - Epochs
-  # - Gauss-in
-  # - Gauss-out
-  # - Conf
-  # - FSQ
-- file: def_param_vs_adv_failure_rate.pdf
-  hue: def_gen
-  legend: {"bbox_to_anchor": [1.05, 1], "title": "Defence"}
-  title: $h_{adv}$ vs Defence Strength
-  x: def_value
-  x_scale: linear 
-  xlabel: Defence Control Parameter
-  y: adv_failure_rate
-  y_scale: log
-  ylabel: $h_{adv.}$
-  # hue_order:
-  # - Control
-  # - Conf
-  # - Epochs
-  # - Gauss-in
-  # - Gauss-out
-  # - Conf
-  # - FSQ
-- file: atk_param_vs_accuracy.pdf
->>>>>>> 9710e4f0
   hue: atk_gen
   legend: {bbox_to_anchor: [1.05, 1]}
+  title: Adv. Accuracy vs Attack Strength
   title: Adv. Accuracy vs Attack Strength
   x: atk_value
   x_scale: linear 
   xlabel: Attack Control Parameter
   y: adv_accuracy
   y_scale: 
+  ylabel: Adv. Accuracy
   ylabel: Adv. Accuracy
   hue_order:
   - FGM
