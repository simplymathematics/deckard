schema: '2.0'
stages:
  compile@attack:
    cmd: python -m deckard.layers.compile --report_folder cifar/reports/attack --results_file
      cifar/reports/attack.csv
    deps:
    - path: cifar/reports/attack/
      md5: 22b73193c54a48f9496e5e6a7f42a88a.dir
      size: 9973370214
      nfiles: 34871
    - path: cifar/reports/attack/ResNet101.db
      md5: 268500e55100c8e2c0de628e8b66b612
      size: 819200
    - path: cifar/reports/attack/ResNet152.db
      md5: 47684cf7d10b05f6343f58579fd05af3
      size: 249856
    - path: cifar/reports/attack/ResNet18.db
      md5: bf2b93a31c49e96b219c23095504a7f1
      size: 819200
    - path: cifar/reports/attack/ResNet34.db
      md5: 8de8f4dfcda52bb40f206cf3c4977dd5
      size: 819200
    - path: cifar/reports/attack/ResNet50.db
      md5: 8adabcf8a15b13fc20ea31f58ae7388b
      size: 1069056
    outs:
    - path: cifar/reports/attack.csv
      md5: f782978aea22d56dbd68fa9f04e4dfcf
      size: 26091607
  clean@attack:
    cmd: python -m deckard.layers.clean_data -i cifar/reports/attack.csv -o cifar/reports/clean_attack.csv
      -c conf/clean.yaml
    deps:
    - path: cifar/reports/attack.csv
      md5: f782978aea22d56dbd68fa9f04e4dfcf
      size: 26091607
    params:
      params.yaml:
        files.directory: cifar
        files.reports: reports
      conf/clean.yaml:
        attacks:
          DeepFool: Deep
          FastGradientMethod: FGM
          HopSkipJump: HSJ
          PixelAttack: Pixel
          ProjectedGradientDescent: PGD
          ThresholdAttack: Thresh
        defences:
          Control: Control
          FeatureSqueezing: FSQ
          GaussianAugmentation: Gauss-in
          GaussianNoise: Gauss-out
          HighConfidence: Conf
          Epochs: Epochs
          model_layers: Control
        fillna:
          model.trainer.nb_epoch: 20
        params:
          Deep: attack.init.kwargs.nb_grads
          FGM: attack.init.kwargs.eps
          HSJ: attack.init.kwargs.max_iter
          Pixel: attack.init.kwargs.th
          PGD: attack.init.kwargs.eps
          Thresh: attack.init.kwargs.th
          Gauss-out: model.art.pipeline.postprocessor.kwargs.scale
          Conf: model.art.pipeline.postprocessor.kwargs.cutoff
          FSQ: model.art.pipeline.preprocessor.kwargs.bit_depth
          Gauss-in: model.art.pipeline.preprocessor.kwargs.sigma
          Control: model_layers
          Epochs: model.trainer.nb_epoch
          control:
            model_layers: 18
          defaults:
            model.trainer.nb_epoch: 20
    outs:
    - path: cifar/reports/clean_attack.csv
      md5: 6419b50f95599aa4406f539411f53139
      size: 14724565
  plot:
    cmd: python -m deckard.layers.plots --path cifar/plots/ --file cifar/reports/clean_attack.csv
      -c conf/plots.yaml
    deps:
    - path: cifar/reports/clean_attack.csv
      md5: 6419b50f95599aa4406f539411f53139
      size: 14724565
    params:
      params.yaml:
        files.directory: cifar
        files.reports: reports
      conf/plots.yaml:
        cat_plot:
        - file: adv_accuracy_vs_defence_type.eps
          hue: model_name
          kind: boxen
          set:
            yscale: linear
          titles: Adv. Accuracy vs Defence Type
          x: def_gen
          xlabels: Defence Type
          y: adv_accuracy
          ylabels: Adv. Accuracy
          rotation: 90
          hue_order:
          - ResNet18
          - ResNet34
          - ResNet50
          - ResNet101
          - ResNet152
        - file: ben_accuracy_vs_defence_type.eps
          hue: model_name
          kind: boxen
          titles: Ben. Accuracy vs Defence Type
          x: def_gen
          xlabels: Defence Type
          y: accuracy
          ylabels: Ben. Accuracy
          rotation: 90
          hue_order:
          - ResNet18
          - ResNet34
          - ResNet50
          - ResNet101
          - ResNet152
        - file: ben_failures_per_train_time_vs_defence_type.eps
          hue: model_name
          kind: boxen
          set:
            yscale: log
          titles: $\bar{C}_{ben.}$ vs Defence Type
          x: def_gen
          xlabels: Defence Type
          y: training_time_per_failure
          ylabels: $\bar{C}_{ben.}$
          rotation: 90
          hue_order:
          - ResNet18
          - ResNet34
          - ResNet50
          - ResNet101
          - ResNet152
        - file: adv_failures_per_train_time_vs_defence_type.eps
          hue: model_name
          kind: boxen
          set:
            yscale: log
          titles: $\bar{C}_{adv.}$ vs Defence Type
          x: def_gen
          xlabels: Defence Type
          y: training_time_per_adv_failure
          ylabels: $\bar{C}_{adv.}$
          rotation: 90
          hue_order:
          - ResNet18
          - ResNet34
          - ResNet50
          - ResNet101
          - ResNet152
        - file: adv_failures_per_train_time_vs_attack_type.eps
          hue: model_name
          kind: boxen
          legend_title: Model Name
          set:
            yscale: log
          titles: $\bar{C}_{adv.}$ vs Attack Type
          x: atk_gen
          xlabels: Attack Type
          y: training_time_per_adv_failure
          ylabels: $\bar{C}_{adv.}$
          rotation: 90
          hue_order:
          - ResNet18
          - ResNet34
          - ResNet50
          - ResNet101
          - ResNet152
        - file: adv_failures_per_test_time_vs_defence_type.eps
          hue: model_name
          kind: boxen
          legend_title: Model Name
          titles: $h_{adv}$ vs Defence Type
          x: def_gen
          xlabels: Defence Type
          y: adv_failure_rate
          ylabels: $h_{adv.}$
          rotation: 90
          hue_order:
          - ResNet18
          - ResNet34
          - ResNet50
          - ResNet101
          - ResNet152
        - file: adv_accuracy_vs_attack_type.eps
          hue: model_name
          kind: boxen
          legend_title: Model Name
          titles: Adv. Accuracy vs Attack Type
          x: atk_gen
          xlabels: Attack Type
          y: adv_accuracy
          ylabels: Adv. Accuracy
          rotation: 90
          hue_order:
          - ResNet18
          - ResNet34
          - ResNet50
          - ResNet101
          - ResNet152
        - file: ben_failure_rate_vs_defence_type.eps
          hue: model_name
          kind: boxen
          legend_title: Model Name
          set:
            yscale: log
          titles: $h_{ben}(t; \theta)$ vs Defence Type
          x: def_gen
          xlabels: Defence Type
          y: failure_rate
          ylabels: $h_{ben}(t; \theta)$
          rotation: 90
          hue_order:
          - ResNet18
          - ResNet34
          - ResNet50
          - ResNet101
          - ResNet152
        line_plot:
        - file: def_param_vs_accuracy.eps
          hue: def_gen
          legend:
            bbox_to_anchor:
            - 1.05
            - 1
            title: Defence
          title: Ben. Accuracy vs Defence Strength
          x: def_value
          x_scale: linear
          xlabel: Defence Control Parameter
          y: accuracy
          y_scale:
          ylabel: Ben. Accuracy
          hue_order:
          - Control
          - Conf
          - Epochs
          - Gauss-in
          - Gauss-out
          - Conf
          - FSQ
          errorbar: se
          err_style: bars
        - file: def_param_vs_adv_accuracy.eps
          hue: def_gen
          legend:
            bbox_to_anchor:
            - 1.05
            - 1
            title: Defence
          title: Adv. Accuracy vs Defence Strength
          x: def_value
          x_scale: linear
          xlabel: Defence Control Parameter
          y: adv_accuracy
          y_scale:
          ylabel: Adv. Accuracy
          hue_order:
          - Control
          - Conf
          - Epochs
          - Gauss-in
          - Gauss-out
          - Conf
          - FSQ
          errorbar: se
          err_style: bars
        - file: def_param_vs_adv_failure_rate.eps
          hue: def_gen
          legend:
            bbox_to_anchor:
            - 1.05
            - 1
            title: Defence
          title: $h_{adv}$ vs Defence Strength
          x: def_value
          x_scale: log
          xlabel: Defence Control Parameter
          y: adv_failure_rate
          y_scale: log
          ylabel: $h_{adv.}$
          hue_order:
          - Control
          - Conf
          - Epochs
          - Gauss-in
          - Gauss-out
          - Conf
          - FSQ
          errorbar: se
          err_style: bars
        - file: atk_param_vs_accuracy.eps
          hue: atk_gen
          legend:
            bbox_to_anchor:
            - 1.05
            - 1
          title: Adv. Accuracy vs Attack Strength
          x: atk_value
          x_scale: linear
          xlabel: Attack Control Parameter
          y: adv_accuracy
          y_scale:
          ylabel: Adv. Accuracy
          hue_order:
          - FGM
          - PGD
          - Deep
          - HSJ
          - Pixel
          - Thresh
          errorbar: se
          err_style: bars
        scatter_plot:
        - x: train_time_per_sample
          y: adv_failure_rate
          hue: model_name
          xlabel: $t_{train}$
          ylabel: $h_{adv}$
          title: $h_{adv}$ vs $t_{train}$
          file: adv_failure_rate_vs_train_time.eps
          legend:
            title: Model Name
            bbox_to_anchor:
            - 1.05
            - 1
          hue_order:
          - ResNet18
          - ResNet34
          - ResNet50
          - ResNet101
          - ResNet152
    outs:
    - path: cifar/plots/adv_accuracy_vs_attack_type.eps
      md5: 4160a73e6154103adf3068c4e157786c
      size: 108266
    - path: cifar/plots/adv_accuracy_vs_defence_type.eps
      md5: 29898f7f705966650f2791bda376c436
      size: 91403
    - path: cifar/plots/adv_failure_rate_vs_train_time.eps
      md5: f77fc44fc80ad1b06c988716c0ea39f4
      size: 622247
    - path: cifar/plots/adv_failures_per_test_time_vs_defence_type.eps
      md5: e6db6d5ecef5a53277e7671decbaf291
      size: 109736
    - path: cifar/plots/adv_failures_per_train_time_vs_attack_type.eps
      md5: 1c9deedc14dd127e57f96056e2535aca
      size: 97414
    - path: cifar/plots/adv_failures_per_train_time_vs_defence_type.eps
      md5: aacd8ea8031e501f9243232f5bd28898
      size: 78583
    - path: cifar/plots/atk_param_vs_accuracy.eps
      md5: 505d98d8d1250908ac2b933fbdedadd4
      size: 39191
    - path: cifar/plots/ben_accuracy_vs_defence_type.eps
      md5: 7567d88e5e73bd6fe2fb02fb2c5ba3eb
      size: 86338
    - path: cifar/plots/ben_failure_rate_vs_defence_type.eps
      md5: 3fa15bcf04c96bc27aaf6f673aa180bb
      size: 97772
    - path: cifar/plots/ben_failures_per_train_time_vs_defence_type.eps
      md5: ef07dc08edd6d6897e2d5391ee75abb1
      size: 87956
    - path: cifar/plots/def_param_vs_accuracy.eps
      md5: 28c09498d39764f50f96cb6cb534903a
      size: 37915
    - path: cifar/plots/def_param_vs_adv_accuracy.eps
      md5: 330f34de6238e3bdb574b98994fcf66e
      size: 37901
    - path: cifar/plots/def_param_vs_adv_failure_rate.eps
      md5: 01b45c5a39785165ff36196f964f2bc5
      size: 33832
  afr:
    cmd: python -m deckard.layers.afr --dataset cifar --data_file cifar/reports/clean_attack.csv  --target
      adv_accuracy --duration_col predict_time --dataset cifar --config_file conf/afr.yaml
      --plots_folder cifar/plots/
    deps:
    - path: cifar/reports/clean_attack.csv
      md5: 6419b50f95599aa4406f539411f53139
      size: 14724565
    params:
      params.yaml:
        files.directory: cifar
      conf/afr.yaml:
        covariates:
        - adv_fit_time
        - accuracy
        - train_time
        - atk_value
        - def_value
        - data.sample.random_state
        - model_layers
        - model.trainer.nb_epoch
        - atk_gen
        - def_gen
        - predict_time
        log_logistic:
          plot:
            file: log_logistic_aft.eps
            title: Log logistic AFR Model
          labels:
            'Intercept: beta_': $\beta$
            'Intercept: alpha_': $\alpha$
            'data.sample.random_state: alpha_': Random State
            'atk_value: alpha_': Attack Strength
            'train_time: alpha_': $t_{train}$
            'predict_proba_time: alpha_': $t_{predict}$
            'adv_accuracy: alpha_': Adv. Accuracy
            'accuracy: alpha_': Ben. Accuracy
            'adv_fit_time: alpha_': $t_{attack}$
            'adv_failure_rate: alpha_': $h_{adv.}(t;\theta)$
            'failure_rate: alpha_': $h_{ben.}(t;\theta)$
            'model.trainer.nb_epoch: alpha_': No. of Epochs
            'model.trainer.batch_size: alpha_': Batch Size
            def_gen: Defence
            'model_layers: alpha_': ResNet Layers
            'def_value: alpha_': Defence Strength
            'predict_time: alpha_': $t_{predict}$
          partial_effect:
          - file: log_logistic_epochs_partial_effect.eps
            covariate_array: model.trainer.nb_epoch
            values_array:
            - 1
            - 10
            - 25
            - 50
            title: $S(t)$ for Log-Logistic AFR
            ylabel: Expectation of $S(t)$
            xlabel: Time $T$ (seconds)
            legend_kwargs:
              title: Epochs
              labels:
              - '1'
              - '10'
              - '25'
              - '50'
          - file: log_logistic_layers_partial_effect.eps
            covariate_array: model_layers
            values_array:
            - 18
            - 34
            - 50
            - 101
            - 152
            title: $S(t)$ for Log Logistic AFR
            ylabel: Expectation of $S(t)$
            xlabel: Time $T$ (seconds)
            legend_kwargs:
              title: ResNet Layers
              labels:
              - '18'
              - '34'
              - '50'
              - '101'
              - '152'
        log_normal:
          plot:
            file: log_normal_aft.eps
            title: Log Normal AFR Model
          labels:
            'Intercept: sigma_': $\rho$
            'Intercept: mu_': $\mu$
            'data.sample.random_state: mu_': Random State
            'atk_value: mu_': Attack Strength
            'train_time: mu_': $t_{train}$
            'predict_proba_time: mu_': $t_{predict}$
            'adv_accuracy: mu_': Adv. Accuracy
            'accuracy: mu_': Ben. Accuracy
            'adv_fit_time: mu_': $t_{attack}$
            'adv_failure_rate: mu_': $h_{adv.}(t;\theta)$
            'failure_rate: mu_': $h_{ben.}(t;\theta)$
            'model.trainer.nb_epoch: mu_': No. of Epochs
            'model.trainer.batch_size: mu_': Batch Size
            def_gen: Defence
            'model_layers: mu_': ResNet Layers
            'def_value: mu_': Defence Strength
            'predict_time: mu_': $t_{predict}$
          partial_effect:
          - file: log_normal_epochs_partial_effect.eps
            covariate_array: model.trainer.nb_epoch
            values_array:
            - 1
            - 10
            - 25
            - 50
            title: $S(t)$ for Log-Normal AFR
            ylabel: Expectation of $S(t)$
            xlabel: Time $T$ (seconds)
            legend_kwargs:
              title: Epochs
              labels:
              - '1'
              - '10'
              - '25'
              - '50'
          - file: log_normal_layers_partial_effect.eps
            covariate_array: model_layers
            values_array:
            - 18
            - 34
            - 50
            - 101
            - 152
            title: $S(t)$ for Log Normal AFR
            ylabel: Expectation of $S(t)$
            xlabel: Time $T$ (seconds)
            legend_kwargs:
              title: ResNet Layers
              labels:
              - '18'
              - '34'
              - '50'
              - '101'
              - '152'
        weibull:
          plot:
            file: weibull_aft.eps
            title: Weibull AFR Model
          labels:
            'Intercept: rho_': $\rho$
            'Intercept: lambda_': $\lambda$
            'data.sample.random_state: lambda_': Random State
            'atk_value: lambda_': Attack Strength
            'train_time: lambda_': $t_{train}$
            'predict_proba_time: lambda_': $t_{predict}$
            'adv_accuracy: lambda_': Adv. Accuracy
            'accuracy: lambda_': Ben. Accuracy
            'adv_fit_time: lambda_': $t_{attack}$
            'adv_failure_rate: lambda_': $h_{adv.}(t;\theta)$
            'failure_rate: lambda_': $h_{ben.}(t;\theta)$
            'model.trainer.nb_epoch: lambda_': No. of Epochs
            'model.trainer.batch_size: lambda_': Batch Size
            def_gen: Defence
            'model_layers: lambda_': ResNet Layers
            'def_value: lambda_': Defence Strength
            'predict_time: lambda_': $t_{predict}$
          partial_effect:
          - file: weibull_epochs_partial_effect.eps
            covariate_array: model.trainer.nb_epoch
            values_array:
            - 1
            - 10
            - 25
            - 50
            title: $S(t)$ for Weibull AFR
            ylabel: Expectation of $S(t)$
            xlabel: Time $T$ (seconds)
            legend_kwargs:
              title: Epochs
              labels:
              - '1'
              - '10'
              - '25'
              - '50'
          - file: weibull_layers_partial_effect.eps
            covariate_array: model_layers
            values_array:
            - 18
            - 34
            - 50
            - 101
            - 152
            title: $S(t)$ for Weibull AFR
            ylabel: Expectation of $S(t)$
            xlabel: Time $T$ (seconds)
            legend_kwargs:
              title: ResNet Layers
              labels:
              - '18'
              - '34'
              - '50'
              - '101'
              - '152'
    outs:
    - path: cifar/plots/log_logistic_aft.eps
      md5: bb488446242efce619bd57ea57e8242b
      size: 63377
    - path: cifar/plots/log_logistic_epochs_partial_effect.eps
      md5: 92aae3dc291fc05cbf17b2ffb633c59d
      size: 42362
    - path: cifar/plots/log_logistic_layers_partial_effect.eps
      md5: 6b1a9417b4a6ec6790abe220965071e6
      size: 46929
    - path: cifar/plots/log_normal_aft.eps
      md5: 97aada9de7323692b6677b44570b704a
      size: 62728
    - path: cifar/plots/log_normal_epochs_partial_effect.eps
      md5: 27f5b5bc44dc5df0cc973f85210a0a02
      size: 42664
    - path: cifar/plots/log_normal_layers_partial_effect.eps
      md5: 9343577357669df12ead9e92eacf1180
      size: 47593
    - path: cifar/plots/weibull_aft.eps
      md5: ccb5a4e1ee06ced8364a068842284c36
      size: 62994
    - path: cifar/plots/weibull_epochs_partial_effect.eps
      md5: 520614aace2be712efa636463591aabd
      size: 42134
    - path: cifar/plots/weibull_layers_partial_effect.eps
      md5: 5a0dd43075d4c6d22d1f5939781215f7
      size: 46807
  copy_results:
    cmd: mkdir -p ~/ml_afr/cifar/ && cp -r cifar/plots/* ~/ml_afr/cifar/
    deps:
    - path: cifar/plots/
      md5: ea90c92f8322493ce676af8daa7b2f0c.dir
      size: 16357147
      nfiles: 25
  train:
    cmd: python -m deckard.layers.experiment train --config_file cifar10.yaml
    params:
      params.yaml:
        data:
          _target_: deckard.base.data.Data
          generate:
            name: torch_cifar10
          sample:
            random_state: 0
            stratify: true
          sklearn_pipeline:
            preprocessor:
              name: sklearn.preprocessing.StandardScaler
              with_mean: true
              with_std: true
        files:
          _target_: deckard.base.files.FileConfig
          adv_predictions_file: adv_predictions.json
          attack_dir: attacks
          attack_file: attack
          attack_type: .pkl
          data_dir: data
          data_file: data
          data_type: .pkl
          directory: cifar
          model_dir: models
          model_file: model
          model_type: .pt
          name: default
          params_file: params.yaml
          predictions_file: predictions.json
          reports: reports
          score_dict_file: score_dict.json
        model:
          _target_: deckard.base.model.Model
          art:
            _target_: deckard.base.model.art_pipeline.ArtPipeline
            data:
              _target_: deckard.base.data.Data
              generate:
                name: torch_cifar10
              sample:
                random_state: 0
                stratify: true
              sklearn_pipeline:
                preprocessor:
                  name: sklearn.preprocessing.StandardScaler
                  with_mean: true
                  with_std: true
            initialize:
              clip_values:
              - 0.0
              - 255.0
              criterion:
                name: torch.nn.CrossEntropyLoss
              optimizer:
                lr: 0.01
                momentum: 0.9
                name: torch.optim.SGD
            library: pytorch
          data:
            _target_: deckard.base.data.Data
            generate:
              name: torch_cifar10
            sample:
              random_state: 0
              stratify: true
            sklearn_pipeline:
              preprocessor:
                name: sklearn.preprocessing.StandardScaler
                with_mean: true
                with_std: true
          init:
            _target_: deckard.base.model.ModelInitializer
            name: torch_example.ResNet18
            num_channels: 3
            num_classes: 10
          library: pytorch
          trainer:
            batch_size: 1024
            nb_epoch: 100
        scorers:
          _target_: deckard.base.scorer.ScorerDict
          accuracy:
            _target_: deckard.base.scorer.ScorerConfig
            direction: maximize
            name: sklearn.metrics.accuracy_score
          log_loss:
            _target_: deckard.base.scorer.ScorerConfig
            direction: minimize
            name: sklearn.metrics.log_loss
    outs:
    - path: cifar/data/data.pkl
      md5: 6503fed5d4e6cc1163898c0ab6a863dd
      size: 739680311
    - path: cifar/models/model.optimizer.pt
      md5: 2b7af69ddee1c00127b846f347aeb2e9
      size: 44804557
    - path: cifar/models/model.pt
      md5: 4cd9c43e5451b3a5ec2649cf57dcefe0
      size: 44813453
    - path: cifar/reports/train/default/predictions.json
      md5: c4909eac4705817c9f1e5cd5d47d9be1
      size: 2441130
    - path: cifar/reports/train/default/score_dict.json
<<<<<<< HEAD
      md5: fc87668bc8ceb92c59d48f0a5bde00d9
      size: 404
=======
      hash: md5
      md5: 055f95d856bc09b533eccb57314db0c4
      size: 397
  attack:
    cmd: python -m deckard.layers.experiment attack --config_file cifar10.yaml
    deps:
    - path: cifar/data/data.pkl
      hash: md5
      md5: 6503fed5d4e6cc1163898c0ab6a863dd
      size: 739680311
    - path: cifar/models/model.pt
      hash: md5
      md5: f5d11f93160ad27b8468efc0d71eb695
      size: 44811029
    params:
      params.yaml:
        attack:
          _target_: deckard.base.attack.Attack
          attack_size: 10
          data:
            _target_: deckard.base.data.Data
            generate:
              name: torch_cifar10
            sample:
              random_state: 0
              stratify: true
            sklearn_pipeline:
              preprocessor:
                name: sklearn.preprocessing.StandardScaler
                with_mean: true
                with_std: true
          init:
            _target_: deckard.base.attack.AttackInitializer
            model:
              _target_: deckard.base.model.Model
              art:
                _target_: deckard.base.model.art_pipeline.ArtPipeline
                data:
                  _target_: deckard.base.data.Data
                  generate:
                    name: torch_cifar10
                  sample:
                    random_state: 0
                    stratify: true
                  sklearn_pipeline:
                    preprocessor:
                      name: sklearn.preprocessing.StandardScaler
                      with_mean: true
                      with_std: true
                initialize:
                  clip_values:
                  - 0.0
                  - 255.0
                  criterion:
                    name: torch.nn.CrossEntropyLoss
                  optimizer:
                    lr: 0.01
                    momentum: 0.9
                    name: torch.optim.SGD
                library: pytorch
              data:
                _target_: deckard.base.data.Data
                generate:
                  name: torch_cifar10
                sample:
                  random_state: 0
                  stratify: true
                sklearn_pipeline:
                  preprocessor:
                    name: sklearn.preprocessing.StandardScaler
                    with_mean: true
                    with_std: true
              init:
                _target_: deckard.base.model.ModelInitializer
                name: torch_example.ResNet18
                num_channels: 3
                num_classes: 10
              library: pytorch
              trainer:
                batch_size: 1024
                nb_epoch: 100
            name: art.attacks.evasion.HopSkipJump
          method: evasion
          model:
            _target_: deckard.base.model.Model
            art:
              _target_: deckard.base.model.art_pipeline.ArtPipeline
              data:
                _target_: deckard.base.data.Data
                generate:
                  name: torch_cifar10
                sample:
                  random_state: 0
                  stratify: true
                sklearn_pipeline:
                  preprocessor:
                    name: sklearn.preprocessing.StandardScaler
                    with_mean: true
                    with_std: true
              initialize:
                clip_values:
                - 0.0
                - 255.0
                criterion:
                  name: torch.nn.CrossEntropyLoss
                optimizer:
                  lr: 0.01
                  momentum: 0.9
                  name: torch.optim.SGD
              library: pytorch
            data:
              _target_: deckard.base.data.Data
              generate:
                name: torch_cifar10
              sample:
                random_state: 0
                stratify: true
              sklearn_pipeline:
                preprocessor:
                  name: sklearn.preprocessing.StandardScaler
                  with_mean: true
                  with_std: true
            init:
              _target_: deckard.base.model.ModelInitializer
              name: torch_example.ResNet18
              num_channels: 3
              num_classes: 10
            library: pytorch
            trainer:
              batch_size: 1024
              nb_epoch: 100
        data:
          _target_: deckard.base.data.Data
          generate:
            name: torch_cifar10
          sample:
            random_state: 0
            stratify: true
          sklearn_pipeline:
            preprocessor:
              name: sklearn.preprocessing.StandardScaler
              with_mean: true
              with_std: true
        files:
          _target_: deckard.base.files.FileConfig
          adv_predictions_file: adv_predictions.json
          attack_dir: attacks
          attack_file: attack
          attack_type: .pkl
          data_dir: data
          data_file: data
          data_type: .pkl
          directory: cifar
          model_dir: models
          model_file: model
          model_type: .pt
          name: default
          params_file: params.yaml
          predictions_file: predictions.json
          reports: reports
          score_dict_file: score_dict.json
        model:
          _target_: deckard.base.model.Model
          art:
            _target_: deckard.base.model.art_pipeline.ArtPipeline
            data:
              _target_: deckard.base.data.Data
              generate:
                name: torch_cifar10
              sample:
                random_state: 0
                stratify: true
              sklearn_pipeline:
                preprocessor:
                  name: sklearn.preprocessing.StandardScaler
                  with_mean: true
                  with_std: true
            initialize:
              clip_values:
              - 0.0
              - 255.0
              criterion:
                name: torch.nn.CrossEntropyLoss
              optimizer:
                lr: 0.01
                momentum: 0.9
                name: torch.optim.SGD
            library: pytorch
          data:
            _target_: deckard.base.data.Data
            generate:
              name: torch_cifar10
            sample:
              random_state: 0
              stratify: true
            sklearn_pipeline:
              preprocessor:
                name: sklearn.preprocessing.StandardScaler
                with_mean: true
                with_std: true
          init:
            _target_: deckard.base.model.ModelInitializer
            name: torch_example.ResNet18
            num_channels: 3
            num_classes: 10
          library: pytorch
          trainer:
            batch_size: 1024
            nb_epoch: 100
        scorers:
          _target_: deckard.base.scorer.ScorerDict
          accuracy:
            _target_: deckard.base.scorer.ScorerConfig
            direction: maximize
            name: sklearn.metrics.accuracy_score
          log_loss:
            _target_: deckard.base.scorer.ScorerConfig
            direction: minimize
            name: sklearn.metrics.log_loss
    outs:
    - path: cifar/attacks/attack.pkl
      hash: md5
      md5: 4c6d7b56c319a2a3a8f4288873141a44
      size: 123046
    - path: cifar/reports/attack/default/adv_predictions.json
      hash: md5
      md5: 0e905b6a95defafe1472cd1d329ed124
      size: 2136
    - path: cifar/reports/attack/default/score_dict.json
      hash: md5
      md5: f40b5d8125bf8b6370a94fe65d43cffa
      size: 458
  attacks@ResNet101:
    cmd: bash attacks.sh ++attack.attack_size=100 ++model.init.name=torch_example.ResNet101
      stage=attack ++hydra.sweeper.storage=sqlite:///cifar/reports/attack/ResNet101.db
      --config-name cifar10.yaml
    deps:
    - path: attacks.sh
      hash: md5
      md5: 963c858a322d7a4990a92a25d5684c57
      size: 2907
    - path: cifar/reports/attack/default/score_dict.json
      hash: md5
      md5: f40b5d8125bf8b6370a94fe65d43cffa
      size: 458
    - path: models.sh
      hash: md5
      md5: 02a4961b4afe7ba84c41e9ad49c30c83
      size: 2760
    outs:
    - path: cifar/reports/attack/ResNet101.db
      hash: md5
      md5: 268500e55100c8e2c0de628e8b66b612
      size: 819200
  attacks@ResNet152:
    cmd: bash attacks.sh ++attack.attack_size=100 ++model.init.name=torch_example.ResNet152
      stage=attack ++hydra.sweeper.storage=sqlite:///cifar/reports/attack/ResNet152.db
      --config-name cifar10.yaml
    deps:
    - path: attacks.sh
      hash: md5
      md5: 963c858a322d7a4990a92a25d5684c57
      size: 2907
    - path: cifar/reports/attack/default/score_dict.json
      hash: md5
      md5: f40b5d8125bf8b6370a94fe65d43cffa
      size: 458
    - path: models.sh
      hash: md5
      md5: 02a4961b4afe7ba84c41e9ad49c30c83
      size: 2760
    outs:
    - path: cifar/reports/attack/ResNet152.db
      hash: md5
      md5: 47684cf7d10b05f6343f58579fd05af3
      size: 249856
  attacks@ResNet18:
    cmd: bash attacks.sh ++attack.attack_size=100 ++model.init.name=torch_example.ResNet18
      stage=attack ++hydra.sweeper.storage=sqlite:///cifar/reports/attack/ResNet18.db
      --config-name cifar10.yaml
    deps:
    - path: attacks.sh
      hash: md5
      md5: 963c858a322d7a4990a92a25d5684c57
      size: 2907
    - path: cifar/reports/attack/default/score_dict.json
      hash: md5
      md5: f40b5d8125bf8b6370a94fe65d43cffa
      size: 458
    - path: models.sh
      hash: md5
      md5: 02a4961b4afe7ba84c41e9ad49c30c83
      size: 2760
    outs:
    - path: cifar/reports/attack/ResNet18.db
      hash: md5
      md5: bf2b93a31c49e96b219c23095504a7f1
      size: 819200
  attacks@ResNet34:
    cmd: bash attacks.sh ++attack.attack_size=100 ++model.init.name=torch_example.ResNet34
      stage=attack ++hydra.sweeper.storage=sqlite:///cifar/reports/attack/ResNet34.db
      --config-name cifar10.yaml
    deps:
    - path: attacks.sh
      hash: md5
      md5: 963c858a322d7a4990a92a25d5684c57
      size: 2907
    - path: cifar/reports/attack/default/score_dict.json
      hash: md5
      md5: f40b5d8125bf8b6370a94fe65d43cffa
      size: 458
    - path: models.sh
      hash: md5
      md5: 02a4961b4afe7ba84c41e9ad49c30c83
      size: 2760
    outs:
    - path: cifar/reports/attack/ResNet34.db
      hash: md5
      md5: 8de8f4dfcda52bb40f206cf3c4977dd5
      size: 819200
  attacks@ResNet50:
    cmd: bash attacks.sh ++attack.attack_size=100 ++model.init.name=torch_example.ResNet50
      stage=attack ++hydra.sweeper.storage=sqlite:///cifar/reports/attack/ResNet50.db
      --config-name cifar10.yaml
    deps:
    - path: attacks.sh
      hash: md5
      md5: 963c858a322d7a4990a92a25d5684c57
      size: 2907
    - path: cifar/reports/attack/default/score_dict.json
      hash: md5
      md5: f40b5d8125bf8b6370a94fe65d43cffa
      size: 458
    - path: models.sh
      hash: md5
      md5: 02a4961b4afe7ba84c41e9ad49c30c83
      size: 2760
    outs:
    - path: cifar/reports/attack/ResNet50.db
      hash: md5
      md5: 8adabcf8a15b13fc20ea31f58ae7388b
      size: 1069056
  compile@attack:
    cmd: python -m deckard.layers.compile --report_folder cifar/reports/attack --results_file
      cifar/reports/attack.csv
    deps:
    - path: cifar/reports/attack/
      hash: md5
      md5: 8c7a44700932e363fa7482224eac15bb.dir
      size: 9973372888
      nfiles: 34873
    - path: cifar/reports/attack/ResNet101.db
      hash: md5
      md5: 268500e55100c8e2c0de628e8b66b612
      size: 819200
    - path: cifar/reports/attack/ResNet18.db
      hash: md5
      md5: bf2b93a31c49e96b219c23095504a7f1
      size: 819200
    - path: cifar/reports/attack/ResNet34.db
      hash: md5
      md5: 8de8f4dfcda52bb40f206cf3c4977dd5
      size: 819200
    - path: cifar/reports/attack/ResNet50.db
      hash: md5
      md5: 8adabcf8a15b13fc20ea31f58ae7388b
      size: 1069056
    outs:
    - path: cifar/reports/attack.csv
      hash: md5
      md5: 51d3b7360885430ef15c78e66a85393a
      size: 26068128
  plot:
    cmd: python -m deckard.layers.plots --path cifar/plots/ --file cifar/reports/clean_attack.csv
      -c conf/plots.yaml
    deps:
    - path: cifar/reports/clean_attack.csv
      hash: md5
      md5: 726a596355273abf4a5172268bf69c62
      size: 14801171
    params:
      params.yaml:
        files.directory: cifar
        files.reports: reports
      conf/plots.yaml:
        cat_plot:
        - file: adv_accuracy_vs_defence_type.pdf
          hue: model_name
          kind: boxen
          set:
            yscale: linear
          titles: Adv. Accuracy vs Defence Type
          x: def_gen
          xlabels: Defence Type
          y: adv_accuracy
          ylabels: Adv. Accuracy
          rotation: 90
          hue_order:
          - ResNet18
          - ResNet34
          - ResNet50
          - ResNet101
          - ResNet152
        - file: ben_accuracy_vs_defence_type.pdf
          hue: model_name
          kind: boxen
          titles: Ben. Accuracy vs Defence Type
          x: def_gen
          xlabels: Defence Type
          y: accuracy
          ylabels: Ben. Accuracy
          rotation: 90
          hue_order:
          - ResNet18
          - ResNet34
          - ResNet50
          - ResNet101
          - ResNet152
        - file: ben_failures_per_train_time_vs_defence_type.pdf
          hue: model_name
          kind: boxen
          set:
            yscale: log
          titles: $\bar{C}_{ben.}$ vs Defence Type
          x: def_gen
          xlabels: Defence Type
          y: training_time_per_failure
          ylabels: $\bar{C}_{ben.}$
          rotation: 90
          hue_order:
          - ResNet18
          - ResNet34
          - ResNet50
          - ResNet101
          - ResNet152
        - file: adv_failures_per_train_time_vs_defence_type.pdf
          hue: model_name
          kind: boxen
          set:
            yscale: log
          titles: $\bar{C}_{adv.}$ vs Defence Type
          x: def_gen
          xlabels: Defence Type
          y: training_time_per_adv_failure
          ylabels: $\bar{C}_{adv.}$
          rotation: 90
          hue_order:
          - ResNet18
          - ResNet34
          - ResNet50
          - ResNet101
          - ResNet152
        - file: adv_failures_per_train_time_vs_attack_type.pdf
          hue: model_name
          kind: boxen
          legend_title: Model Name
          set:
            yscale: log
          titles: $\bar{C}_{adv.}$ vs Attack Type
          x: atk_gen
          xlabels: Attack Type
          y: training_time_per_adv_failure
          ylabels: $\bar{C}_{adv.}$
          rotation: 90
          hue_order:
          - ResNet18
          - ResNet34
          - ResNet50
          - ResNet101
          - ResNet152
        - file: adv_failures_per_test_time_vs_defence_type.pdf
          hue: model_name
          kind: boxen
          legend_title: Model Name
          titles: $h_{adv}$ vs Defence Type
          x: def_gen
          xlabels: Defence Type
          y: adv_failure_rate
          ylabels: $h_{adv.}$
          rotation: 90
          hue_order:
          - ResNet18
          - ResNet34
          - ResNet50
          - ResNet101
          - ResNet152
        - file: adv_accuracy_vs_defence_type.pdf
          hue: model_name
          kind: boxen
          legend_title: Model Name
          titles: Adv. Accuracy vs Defence Type
          x: def_gen
          xlabels: Defence Type
          y: adv_accuracy
          ylabels: Adv. Ben. Accuracy
          rotation: 90
          hue_order:
          - ResNet18
          - ResNet34
          - ResNet50
          - ResNet101
          - ResNet152
        - file: adv_accuracy_vs_attack_type.pdf
          hue: model_name
          kind: boxen
          legend_title: Model Name
          titles: Adv. Accuracy vs Attack Type
          x: atk_gen
          xlabels: Attack Type
          y: adv_accuracy
          ylabels: Adv. Accuracy
          rotation: 90
          hue_order:
          - ResNet18
          - ResNet34
          - ResNet50
          - ResNet101
          - ResNet152
        - file: ben_failure_rate_vs_defence_type.pdf
          hue: model_name
          kind: boxen
          legend_title: Model Name
          set:
            yscale: log
          titles: $h_{ben}(t; \theta)$ vs Defence Type
          x: def_gen
          xlabels: Defence Type
          y: failure_rate
          ylabels: $h_{ben}(t; \theta)$
          rotation: 90
          hue_order:
          - ResNet18
          - ResNet34
          - ResNet50
          - ResNet101
          - ResNet152
        line_plot:
        - file: def_param_vs_accuracy.pdf
          hue: def_gen
          legend:
            bbox_to_anchor:
            - 1.05
            - 1
            title: Defence
          title: Ben. Accuracy vs Defence Strength
          x: def_value
          x_scale: linear
          xlabel: Defence Control Parameter
          y: accuracy
          y_scale:
          ylabel: Ben. Accuracy
        - file: def_param_vs_adv_accuracy.pdf
          hue: def_gen
          legend:
            bbox_to_anchor:
            - 1.05
            - 1
            title: Defence
          title: Adv. Accuracy vs Defence Strength
          x: def_value
          x_scale: linear
          xlabel: Defence Control Parameter
          y: adv_accuracy
          y_scale:
          ylabel: Adv. Accuracy
        - file: def_param_vs_adv_failure_rate.pdf
          hue: def_gen
          legend:
            bbox_to_anchor:
            - 1.05
            - 1
            title: Defence
          title: $h_{adv}$ vs Defence Strength
          x: def_value
          x_scale: linear
          xlabel: Defence Control Parameter
          y: adv_failure_rate
          y_scale: log
          ylabel: $h_{adv.}$
        - file: atk_param_vs_accuracy.pdf
          hue: atk_gen
          legend:
            bbox_to_anchor:
            - 1.05
            - 1
          title: Adv. Accuracy vs Attack Strength
          x: atk_value
          x_scale: linear
          xlabel: Attack Control Parameter
          y: adv_accuracy
          y_scale:
          ylabel: Adv. Accuracy
          hue_order:
          - FGM
          - PGD
          - Deep
          - HSJ
          - Pixel
          - Thresh
        scatter_plot:
        - x: train_time_per_sample
          y: adv_failure_rate
          hue: model_name
          xlabel: $t_{train}$
          ylabel: $h_{adv}$
          title: $h_{adv}$ vs $t_{train}$
          file: adv_failure_rate_vs_train_time.pdf
          y_scale: log
          x_scale: log
          legend:
            title: Model Name
            bbox_to_anchor:
            - 1.05
            - 1
          hue_order:
          - ResNet18
          - ResNet34
          - ResNet50
          - ResNet101
          - ResNet152
    outs:
    - path: cifar/plots/adv_accuracy_vs_attack_type.pdf
      hash: md5
      md5: 2ad8aa1137712e792fc9339cd9409d54
      size: 32194
    - path: cifar/plots/adv_accuracy_vs_defence_type.pdf
      hash: md5
      md5: 5c408e76ac388859dbb9cad4e2ddf968
      size: 32506
    - path: cifar/plots/adv_failure_rate_vs_train_time.pdf
      hash: md5
      md5: 351d7f3bf8b5933c8ee3031447f48658
      size: 80138
    - path: cifar/plots/adv_failures_per_test_time_vs_defence_type.pdf
      hash: md5
      md5: 4c1bd0364c0e2d3f372714202c05f911
      size: 39583
    - path: cifar/plots/adv_failures_per_train_time_vs_attack_type.pdf
      hash: md5
      md5: 57ff7639a8f432aea0b4195e33d5ba96
      size: 40766
    - path: cifar/plots/adv_failures_per_train_time_vs_defence_type.pdf
      hash: md5
      md5: ba23e1a31c95519b640bd2ab7edfea4b
      size: 36881
    - path: cifar/plots/atk_param_vs_accuracy.pdf
      hash: md5
      md5: 3bf276eed7ed8172d48896efd29991ac
      size: 20181
    - path: cifar/plots/ben_accuracy_vs_defence_type.pdf
      hash: md5
      md5: d182987f8164dc47305649c193506f10
      size: 29771
    - path: cifar/plots/ben_failure_rate_vs_defence_type.pdf
      hash: md5
      md5: a4bdbad3210e9da50098d068792673cc
      size: 41749
    - path: cifar/plots/ben_failures_per_train_time_vs_defence_type.pdf
      hash: md5
      md5: 900f4362e3e0ffa76a6d0f7f99d52051
      size: 36648
    - path: cifar/plots/def_param_vs_accuracy.pdf
      hash: md5
      md5: f7426fca89038c2f19da4afc9c41eab4
      size: 19712
    - path: cifar/plots/def_param_vs_adv_accuracy.pdf
      hash: md5
      md5: bda0d408b829c40e17e04f768852fd44
      size: 19958
    - path: cifar/plots/def_param_vs_adv_failure_rate.pdf
      hash: md5
      md5: 8b2e7a00615d225bdd9cfa0fdd3c7f36
      size: 23544
  afr:
    cmd: python -m deckard.layers.afr --dataset cifar --data_file cifar/reports/clean_attack.csv  --duration_col
      adv_fit_time --dataset mnist --config_file conf/afr.yaml --plots_folder cifar/plots/
    deps:
    - path: cifar/plots/adv_accuracy_vs_defence_type.pdf
      hash: md5
      md5: 5c408e76ac388859dbb9cad4e2ddf968
      size: 32506
    - path: cifar/reports/clean_attack.csv
      hash: md5
      md5: 726a596355273abf4a5172268bf69c62
      size: 14801171
    params:
      params.yaml:
        files.directory: cifar
      conf/afr.yaml:
        covariates:
        - accuracy
        - train_time
        - predict_time
        - atk_value
        - def_value
        - data.sample.random_state
        - adv_failure_rate
        - model_layers
        - adv_fit_time
        - model.trainer.nb_epoch
        log_logistic:
          plot:
            file: log_logistic_aft.pdf
            title: Log logistic AFR Model
          labels:
            'Intercept: rho_': $\rho$
            'Intercept: lambda_': $\lambda$
            'data.sample.random_state: lambda_': Random State
            'atk_value: lambda_': Attack Strength
            'train_time: lambda_': $t_{train}$
            'predict_proba_time: lambda_': $t_{predict}$
            'adv_accuracy: lambda_': Adv. Accuracy
            'accuracy: lambda_': Ben. Accuracy
            'adv_fit_time: lambda_': $t_{attack}$
            'adv_failure_rate: lambda_': $h_{adv.}(t;\theta)$
            'failure_rate: lambda_': $h_{ben.}(t;\theta)$
            'model.trainer.nb_epoch: lambda_': No. of Epochs
            'model.trainer.batch_size: lambda_': Batch Size
            def_gen: Defence
          partial_effect:
          - file: log_logistic_epochs_partial_effect.pdf
            covariate_array: model.trainer.nb_epoch
            values_array:
            - 1
            - 10
            - 25
            - 50
            title: $S(t)$ for Log-Logistic AFR
            ylabel: Expectation of $S(t)$
            xlabel: Time $T$ (seconds)
            legend_kwargs:
              title: Epochs
              labels:
              - '1'
              - '10'
              - '25'
              - '50'
          - file: log_logistic_layers_partial_effect.pdf
            covariate_array: model_layers
            values_array:
            - 18
            - 34
            - 50
            - 101
            - 152
            title: $S(t)$ for Cox AFR
            ylabel: Expectation of $S(t)$
            xlabel: Time $T$ (seconds)
            legend_kwargs:
              title: ResNet Layers
              labels:
              - '18'
              - '34'
              - '50'
              - '101'
              - '152'
        log_normal:
          plot:
            file: log_normal_aft.pdf
            title: Log Normal AFR Model
          labels:
            'Intercept: rho_': $\rho$
            'Intercept: lambda_': $\lambda$
            'data.sample.random_state: lambda_': Random State
            'atk_value: lambda_': Attack Strength
            'train_time: lambda_': $t_{train}$
            'predict_proba_time: lambda_': $t_{predict}$
            'adv_accuracy: lambda_': Adv. Accuracy
            'accuracy: lambda_': Ben. Accuracy
            'adv_fit_time: lambda_': $t_{attack}$
            'adv_failure_rate: lambda_': $h_{adv.}(t;\theta)$
            'failure_rate: lambda_': $h_{ben.}(t;\theta)$
            'model.trainer.nb_epoch: lambda_': No. of Epochs
            'model.trainer.batch_size: lambda_': Batch Size
            def_gen: Defence
          partial_effect:
          - file: log_normal_epochs_partial_effect.pdf
            covariate_array: model.trainer.nb_epoch
            values_array:
            - 1
            - 10
            - 25
            - 50
            title: $S(t)$ for Log-Normal AFR
            ylabel: Expectation of $S(t)$
            xlabel: Time $T$ (seconds)
            legend_kwargs:
              title: Epochs
              labels:
              - '1'
              - '10'
              - '25'
              - '50'
          - file: log_normal_layers_partial_effect.pdf
            covariate_array: model_layers
            values_array:
            - 18
            - 34
            - 50
            - 101
            - 152
            title: $S(t)$ for Cox AFR
            ylabel: Expectation of $S(t)$
            xlabel: Time $T$ (seconds)
            legend_kwargs:
              title: ResNet Layers
              labels:
              - '18'
              - '34'
              - '50'
              - '101'
              - '152'
        weibull:
          plot:
            file: weibull_aft.pdf
            title: Weibull AFR Model
          labels:
            'Intercept: rho_': $\rho$
            'Intercept: lambda_': $\lambda$
            'data.sample.random_state: lambda_': Random State
            'atk_value: lambda_': Attack Strength
            'train_time: lambda_': $t_{train}$
            'predict_proba_time: lambda_': $t_{predict}$
            'adv_accuracy: lambda_': Adv. Accuracy
            'accuracy: lambda_': Ben. Accuracy
            'adv_fit_time: lambda_': $t_{attack}$
            'adv_failure_rate: lambda_': $h_{adv.}(t;\theta)$
            'failure_rate: lambda_': $h_{ben.}(t;\theta)$
            'model.trainer.nb_epoch: lambda_': No. of Epochs
            'model.trainer.batch_size: lambda_': Batch Size
            def_gen: Defence
          partial_effect:
          - file: weibull_epochs_partial_effect.pdf
            covariate_array: model.trainer.nb_epoch
            values_array:
            - 1
            - 10
            - 25
            - 50
            title: $S(t)$ for Weibull AFR
            ylabel: Expectation of $S(t)$
            xlabel: Time $T$ (seconds)
            legend_kwargs:
              title: Epochs
              labels:
              - '1'
              - '10'
              - '25'
              - '50'
          - file: weibull_layers_partial_effect.pdf
            covariate_array: model_layers
            values_array:
            - 18
            - 34
            - 50
            - 101
            - 152
            title: $S(t)$ for Cox AFR
            ylabel: Expectation of $S(t)$
            xlabel: Time $T$ (seconds)
            legend_kwargs:
              title: ResNet Layers
              labels:
              - '18'
              - '34'
              - '50'
              - '101'
              - '152'
    outs:
    - path: cifar/plots/log_logistic_aft.pdf
      hash: md5
      md5: 2b28871d23665f9745e4d8cb1fef3a7c
      size: 23397
    - path: cifar/plots/log_logistic_epochs_partial_effect.pdf
      hash: md5
      md5: 820bec8e7d11f46984c7642e797c00d1
      size: 27103
    - path: cifar/plots/log_logistic_layers_partial_effect.pdf
      hash: md5
      md5: 38c30a96926e95f5cbb810e1922d1ce3
      size: 28955
    - path: cifar/plots/log_normal_aft.pdf
      hash: md5
      md5: df4c2cc42d194386fafea2ef78411bf7
      size: 23817
    - path: cifar/plots/log_normal_epochs_partial_effect.pdf
      hash: md5
      md5: c3ffc8e94ccd522d1a8737a4e3c1436f
      size: 28672
    - path: cifar/plots/log_normal_layers_partial_effect.pdf
      hash: md5
      md5: 247006b93ddadc97a3849cfce5d2ea00
      size: 28982
    - path: cifar/plots/weibull_aft.pdf
      hash: md5
      md5: a4759653f442f4acb739f80f4e763600
      size: 33056
    - path: cifar/plots/weibull_epochs_partial_effect.pdf
      hash: md5
      md5: 0ddb5d5038243152cd0d68d6dffeb88a
      size: 28141
    - path: cifar/plots/weibull_layers_partial_effect.pdf
      hash: md5
      md5: e80a372b96f8845791f00a8a7b2f571b
      size: 28960
  copy_results:
    cmd: cp -r cifar/plots/* ~/ml_afr/cifar/
    deps:
    - path: cifar/plots/
      hash: md5
      md5: 7531488748e5e0453ac9eb36d844097e.dir
      size: 15075359
      nfiles: 25
  clean@attack:
    cmd: python -m deckard.layers.clean_data -i cifar/reports/attack.csv -o cifar/reports/clean_attack.csv
      -c conf/clean.yaml
    deps:
    - path: cifar/reports/attack.csv
      hash: md5
      md5: 51d3b7360885430ef15c78e66a85393a
      size: 26068128
    params:
      params.yaml:
        files.directory: cifar
        files.reports: reports
      conf/clean.yaml:
        attacks:
          DeepFool: Deep
          FastGradientMethod: FGM
          HopSkipJump: HSJ
          PixelAttack: Pixel
          ProjectedGradientDescent: PGD
          ThresholdAttack: Thresh
        defences:
          Control: Control
          FeatureSqueezing: FSQ
          GaussianAugmentation: Gauss-in
          GaussianNoise: Gauss-out
          HighConfidence: Conf
          nb_epoch: Epochs
          model_layers: Control
        fillna:
          Epochs: 20
        params:
          Deep: attack.init.kwargs.nb_grads
          FGM: attack.init.kwargs.eps
          HSJ: attack.init.kwargs.max_iter
          Pixel: attack.init.kwargs.th
          PGD: attack.init.kwargs.eps
          Thresh: attack.init.kwargs.th
          Gauss-out: model.art.pipeline.postprocessor.kwargs.scale
          Conf: model.art.pipeline.postprocessor.kwargs.cutoff
          FSQ: model.art.pipeline.preprocessor.kwargs.bit_depth
          Gauss-in: model.art.pipeline.preprocessor.kwargs.sigma
          Control: model_layers
          Epochs: model.trainer.nb_epoch
    outs:
    - path: cifar/reports/clean_attack.csv
      hash: md5
      md5: 726a596355273abf4a5172268bf69c62
      size: 14801171
>>>>>>> daf02c9c
<|MERGE_RESOLUTION|>--- conflicted
+++ resolved
@@ -720,10 +720,6 @@
       md5: c4909eac4705817c9f1e5cd5d47d9be1
       size: 2441130
     - path: cifar/reports/train/default/score_dict.json
-<<<<<<< HEAD
-      md5: fc87668bc8ceb92c59d48f0a5bde00d9
-      size: 404
-=======
       hash: md5
       md5: 055f95d856bc09b533eccb57314db0c4
       size: 397
@@ -1684,5 +1680,4 @@
     - path: cifar/reports/clean_attack.csv
       hash: md5
       md5: 726a596355273abf4a5172268bf69c62
-      size: 14801171
->>>>>>> daf02c9c
+      size: 14801171