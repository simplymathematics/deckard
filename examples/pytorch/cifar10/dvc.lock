--- conflicted
+++ resolved
@@ -52,7 +52,7 @@
           GaussianAugmentation: Gauss-in
           GaussianNoise: Gauss-out
           HighConfidence: Conf
-          Epochs: Epochs
+          nb_epoch: Epochs
           model_layers: Control
         fillna:
           Epochs: 20
@@ -75,25 +75,15 @@
             model.trainer.nb_epoch: 20
     outs:
     - path: cifar/reports/clean_attack.csv
-<<<<<<< HEAD
       md5: 33a2550b3322216c0845aebf9bf4201f
       size: 12016971
-=======
-      md5: 23b0f596bee8444de60f77c2277e1a51
-      size: 541075
->>>>>>> 0254a928
   plot:
     cmd: python -m deckard.layers.plots --path cifar/plots/ --file cifar/reports/clean_attack.csv
       -c conf/plots.yaml
     deps:
     - path: cifar/reports/clean_attack.csv
-<<<<<<< HEAD
       md5: 33a2550b3322216c0845aebf9bf4201f
       size: 12016971
-=======
-      md5: 23b0f596bee8444de60f77c2277e1a51
-      size: 541075
->>>>>>> 0254a928
     params:
       params.yaml:
         files.directory: cifar
@@ -336,7 +326,6 @@
           - ResNet152
     outs:
     - path: cifar/plots/adv_accuracy_vs_attack_type.pdf
-<<<<<<< HEAD
       md5: 813359456de089e98fcc4ff3d78274a2
       size: 31670
     - path: cifar/plots/adv_accuracy_vs_defence_type.pdf
@@ -375,64 +364,16 @@
     - path: cifar/plots/def_param_vs_adv_failure_rate.pdf
       md5: ae3e79d943d7a3b4a58b099a75aeac7f
       size: 23127
-=======
-      md5: af91aaffcce0f11391e6dcbdc409487f
-      size: 20404
-    - path: cifar/plots/adv_accuracy_vs_defence_type.pdf
-      md5: c94dadcb6c8fb73352e2860ba7b4c103
-      size: 17919
-    - path: cifar/plots/adv_failure_rate_vs_train_time.pdf
-      md5: 0d2f9c627f18c59cbc9f1031a1ab99de
-      size: 20347
-    - path: cifar/plots/adv_failures_per_test_time_vs_defence_type.pdf
-      md5: ac343ab7499b5f756be73c64a254b563
-      size: 22711
-    - path: cifar/plots/adv_failures_per_train_time_vs_attack_type.pdf
-      md5: faf1ef07038776944e76a5a4b7078c45
-      size: 28509
-    - path: cifar/plots/adv_failures_per_train_time_vs_defence_type.pdf
-      md5: 3d22aa93dbe60bdb5c3ecbee35406c60
-      size: 19778
-    - path: cifar/plots/atk_param_vs_accuracy.pdf
-      md5: 5568c48d640f4ef35deef77c0b615fc9
-      size: 20741
-    - path: cifar/plots/ben_accuracy_vs_defence_type.pdf
-      md5: 125a8167624f6362428927e6fc306b96
-      size: 14780
-    - path: cifar/plots/ben_failure_rate_vs_defence_type.pdf
-      md5: a248fb624134843f078e068767f876dc
-      size: 24721
-    - path: cifar/plots/ben_failures_per_train_time_vs_defence_type.pdf
-      md5: a1a196feb9108488186d54613d2bcf4d
-      size: 18323
-    - path: cifar/plots/def_param_vs_accuracy.pdf
-      md5: 6773b16c3d48381530bd75e9aabec2d3
-      size: 16723
-    - path: cifar/plots/def_param_vs_adv_accuracy.pdf
-      md5: 109059c8458e38b82bca3144464313f0
-      size: 17045
-    - path: cifar/plots/def_param_vs_adv_failure_rate.pdf
-      md5: 3f1c7e3c7e36a849384022a3509952ea
-      size: 22120
->>>>>>> 0254a928
   afr:
     cmd: python -m deckard.layers.afr --dataset cifar --data_file cifar/reports/clean_attack.csv  --duration_col
       adv_fit_time --dataset mnist --config_file conf/afr.yaml --plots_folder cifar/plots/
     deps:
     - path: cifar/plots/adv_accuracy_vs_defence_type.pdf
-<<<<<<< HEAD
       md5: 364c6fbe0fc04188ea5b46066cdac0dc
       size: 29320
     - path: cifar/reports/clean_attack.csv
       md5: 33a2550b3322216c0845aebf9bf4201f
       size: 12016971
-=======
-      md5: c94dadcb6c8fb73352e2860ba7b4c103
-      size: 17919
-    - path: cifar/reports/clean_attack.csv
-      md5: 23b0f596bee8444de60f77c2277e1a51
-      size: 541075
->>>>>>> 0254a928
     params:
       params.yaml:
         files.directory: cifar
@@ -618,7 +559,6 @@
               - '152'
     outs:
     - path: cifar/plots/log_logistic_aft.pdf
-<<<<<<< HEAD
       md5: 996624b23b6adbdf24ce482a449a559b
       size: 24399
     - path: cifar/plots/log_logistic_epochs_partial_effect.pdf
@@ -645,45 +585,12 @@
     - path: cifar/plots/weibull_layers_partial_effect.pdf
       md5: ecd34c6f8ad357ae4c80150ba31eb151
       size: 28319
-=======
-      md5: be3a3022e24a5334f69ef62d0adae465
-      size: 24125
-    - path: cifar/plots/log_logistic_epochs_partial_effect.pdf
-      md5: c43184f8e34791048cbfaa1715c76fbf
-      size: 25284
-    - path: cifar/plots/log_logistic_layers_partial_effect.pdf
-      md5: 53b0d6ad502607d7492b60d691ff5cb0
-      size: 27069
-    - path: cifar/plots/log_normal_aft.pdf
-      md5: 2b6a96c237fb27de1bfdfb182111ee39
-      size: 24093
-    - path: cifar/plots/log_normal_epochs_partial_effect.pdf
-      md5: b1b0634a5c3a2d08d156fe2d84d35348
-      size: 25898
-    - path: cifar/plots/log_normal_layers_partial_effect.pdf
-      md5: 56268c9bb6e31507bd712a0796eec1d5
-      size: 26941
-    - path: cifar/plots/weibull_aft.pdf
-      md5: 9c1c50f89895b7c4875af9f44c4bf160
-      size: 33123
-    - path: cifar/plots/weibull_epochs_partial_effect.pdf
-      md5: c9f3aeada99d4fef373acbf7274b866b
-      size: 25547
-    - path: cifar/plots/weibull_layers_partial_effect.pdf
-      md5: 3972abe5cceb0b3666071ac27dd82704
-      size: 27084
->>>>>>> 0254a928
   copy_results:
     cmd: cp -r cifar/plots/* ~/ml_afr/cifar/
     deps:
     - path: cifar/plots/
-<<<<<<< HEAD
       md5: 59650409daf533af1b83be83b87ce034.dir
       size: 15033972
-=======
-      md5: af6cc0b3ce96cc218418350e6015622c.dir
-      size: 14874286
->>>>>>> 0254a928
       nfiles: 25
   train:
     cmd: python -m deckard.layers.experiment train --config_file cifar10.yaml
