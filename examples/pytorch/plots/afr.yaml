covariates:
  - adv_fit_time
  - accuracy
  - train_time
  - atk_value
  - def_value
  - data.sample.random_state
  - Epochs
  - model_layers
  - id
  - atk_gen
  - def_gen
  - adv_failures
  - adv_accuracy
  - predict_time
fillna:
  Epochs: 20
  data.sample.train_size : 48000
  data.sample.test_size: 12000
cox:
  plot:
    file : cox_aft.pdf
    title : Cox Model
    qq_title : Cox QQ Plot
  t0: .3
  model:
<<<<<<< HEAD
    penalizer: .1
=======
    penalizer: .2
>>>>>>> 392b253d
  labels:
    "data.sample.random_state": "Random State"
    "atk_value": "Attack Strength"
    "train_time": "$t_{train}$"
    "predict_proba_time": "$t_{predict}$"
    "adv_accuracy": "Adv. Accuracy"
    "accuracy": "Ben. Accuracy"
    "adv_fit_time": "$t_{attack}$"
    "adv_failure_rate": "$f_{adv.}(t;\\theta)$"
    "failure_rate": "$f_{ben.}(t;\\theta)$"
    "Epochs": "No. of Epochs"
    "model.trainer.batch_size": "Batch Size"
    "def_gen": "Defence"
# aalen:
#   plot:
#     file : aalen_aft.pdf
#     title : Aalen Model
#     qq_title : Aalen QQ Plot
#   t0: 1
#   model:
#     alpha: 1
#     coef_penalizer: .1
#     smoothing_penalizer: .1
#   labels:
#     "data.sample.random_state": "Random State"
#     "atk_value": "Attack Strength"
#     "train_time": "$t_{train}$"
#     "predict_proba_time": "$t_{predict}$"
#     "adv_accuracy": "Adv. Accuracy"
#     "accuracy": "Ben. Accuracy"
#     "adv_fit_time": "$t_{attack}$"
#     "adv_failure_rate": "$f_{adv.}(t;\\theta)$"
#     "failure_rate": "$f_{ben.}(t;\\theta)$"
#     "Epochs": "No. of Epochs"
#     "model.trainer.batch_size": "Batch Size"
#     "def_gen": "Defence"
gamma:
  plot:
    file : gamma_aft.pdf
    title : Generalized Gamma Model
    qq_title : Gamma QQ Plot
  t0: .3
  model:
<<<<<<< HEAD
    penalizer : .4
=======
    penalizer : .3
>>>>>>> 392b253d
  labels:
    "Intercept: alpha_": "$\\alpha$"
    "Intercept: beta_": "$\\beta$"
    "data.sample.random_state: beta_": "Random State"
    "atk_value: beta_": "Attack Strength"
    "train_time: beta_": "$t_{train}$"
    "predict_proba_time: beta_": "$t_{predict}$"
    "adv_accuracy: beta_": "Adv. Accuracy"
    "accuracy: beta_": "Ben. Accuracy"
    "adv_fit_time: beta_": "$t_{attack}$"
    "adv_failure_rate: beta_": "$h_{adv.}(t;\\theta)$"
    "failure_rate: beta_": "$h_{ben.}(t;\\theta)$"
    "Epochs: beta_": "No. of Epochs"
    "model.trainer.batch_size: beta_": "Batch Size"
    "def_gen": "Defence"
    "attack.init.eps: beta_": "$\\varepsilon$"
weibull:
  plot:
    file : weibull_aft.pdf
    title : Weibull AFR Model
    qq_title : Weibull QQ Plot
<<<<<<< HEAD
  t0: .1
=======
  t0: 1
>>>>>>> 392b253d
  model:
    penalizer: .1
  labels:
    "Intercept: rho_": "$\\rho$"
    "Intercept: lambda_": "$\\lambda$" 
    "data.sample.random_state: lambda_": "Random State"
    "atk_value: lambda_": "Attack Strength"
    "train_time: lambda_": "$t_{train}$"
    "predict_proba_time: lambda_": "$t_{predict}$"
    "adv_accuracy: lambda_": "Adv. Accuracy"
    "accuracy: lambda_": "Ben. Accuracy"
    "adv_fit_time: lambda_": "$t_{attack}$"
    "adv_failure_rate: lambda_": "$f_{adv.}(t;\\theta)$"
    "failure_rate: lambda_": "$f_{ben.}(t;\\theta)$"
    "Epochs: lambda_": "No. of Epochs"
    "model.trainer.batch_size: lambda_": "Batch Size"
    "def_gen": "Defence"
    "model_layers: lambda_" : "Layers"
    "def_value: lambda_" : "Defence Strength"
    "predict_time: lambda_" : "$t_{predict}$"
    ": lambda_" : ""

exponential:
  plot:
    file : exponential_aft.pdf
    title : Exponential Model
    qq_title : Exponential QQ Plot
  t0: .1
  model:
    breakpoints:
      - .1
  labels:
    "Intercept: rho_": "$\\rho$"
    "Intercept: lambda_": "$\\lambda$" 
    "data.sample.random_state: lambda_": "Random State"
    "atk_value: lambda_": "Attack Strength"
    "train_time: lambda_": "$t_{train}$"
    "predict_proba_time: lambda_": "$t_{predict}$"
    "adv_accuracy: lambda_": "Adv. Accuracy"
    "accuracy: lambda_": "Ben. Accuracy"
    "adv_fit_time: lambda_": "$t_{attack}$"
    "adv_failure_rate: lambda_": "$f_{adv.}(t;\\theta)$"
    "failure_rate: lambda_": "$f_{ben.}(t;\\theta)$"
    "Epochs: lambda_": "No. of Epochs"
    "model.trainer.batch_size: lambda_": "Batch Size"
    "def_gen": "Defence"
    ": lambda_" : ""
log_logistic:
  plot:
    file : log_logistic_aft.pdf
    title : Log logistic AFR Model
    qq_title : Log Logistic QQ Plot
  t0: .1
  model:
<<<<<<< HEAD
    penalizer: .2
=======
    penalizer: .1
>>>>>>> 392b253d
  labels:
    "Intercept: beta_": "$\\beta$"
    "Intercept: alpha_": "$\\alpha$"
    "data.sample.random_state: alpha_": "Random State"
    "atk_value: alpha_": "Attack Strength"
    "train_time: alpha_": "$t_{train}$"
    "predict_proba_time: alpha_": "$t_{predict}$"
    "adv_accuracy: alpha_": "Adv. Accuracy"
    "accuracy: alpha_": "Ben. Accuracy"
    "adv_fit_time: alpha_": "$t_{attack}$"
    "adv_failure_rate: alpha_": "$h_{adv.}(t;\\theta)$"
    "failure_rate: alpha_": "$h_{ben.}(t;\\theta)$"
    "Epochs: alpha_": "No. of Epochs"
    "model.trainer.batch_size: alpha_": "Batch Size"
    "def_gen": "Defence"
    "attack.init.eps: alpha_": "$\\varepsilon$"
  
log_normal:
  plot:
    file : log_normal_aft.pdf
    title : Log Normal AFR Model
    qq_title : Log Normal QQ Plot
  t0: 2
  model:
    penalizer: .5
  labels:
    "Intercept: sigma_": "$\\sigma$" 
    "Intercept: mu_": "$\\mu$"
    "atk_value: mu_": "Attack Strength"
    "train_time: mu_": "$t_{train}$"
    "predict_proba_time: mu_": "$t_{predict}$"
    "adv_accuracy: mu_": "Adv. Accuracy"
    "accuracy: mu_": "Ben. Accuracy"
    "adv_fit_time: mu_": "$t_{attack}$"
    "adv_failure_rate: mu_": "$h_{adv.}(t;\\theta)$"
    "failure_rate: mu_": "$h_{ben.}(t;\\theta)$"
    "Epochs: mu_": "No. of Epochs"
    "model.trainer.batch_size: mu_": "Batch Size"
    "def_gen": "Defence"
    "attack.init.eps: mu_": "$\\varepsilon$"
    "data.sample.random_state: mu_": "Random State"<|MERGE_RESOLUTION|>--- conflicted
+++ resolved
@@ -24,11 +24,7 @@
     qq_title : Cox QQ Plot
   t0: .3
   model:
-<<<<<<< HEAD
     penalizer: .1
-=======
-    penalizer: .2
->>>>>>> 392b253d
   labels:
     "data.sample.random_state": "Random State"
     "atk_value": "Attack Strength"
@@ -72,11 +68,7 @@
     qq_title : Gamma QQ Plot
   t0: .3
   model:
-<<<<<<< HEAD
     penalizer : .4
-=======
-    penalizer : .3
->>>>>>> 392b253d
   labels:
     "Intercept: alpha_": "$\\alpha$"
     "Intercept: beta_": "$\\beta$"
@@ -98,11 +90,7 @@
     file : weibull_aft.pdf
     title : Weibull AFR Model
     qq_title : Weibull QQ Plot
-<<<<<<< HEAD
-  t0: .1
-=======
-  t0: 1
->>>>>>> 392b253d
+  t0: .1
   model:
     penalizer: .1
   labels:
@@ -126,7 +114,16 @@
     ": lambda_" : ""
 
 exponential:
-  plot:
+
+exponential:
+  plot:
+    file : exponential_aft.pdf
+    title : Exponential Model
+    qq_title : Exponential QQ Plot
+  t0: .1
+  model:
+    breakpoints:
+      - .1
     file : exponential_aft.pdf
     title : Exponential Model
     qq_title : Exponential QQ Plot
@@ -150,6 +147,7 @@
     "model.trainer.batch_size: lambda_": "Batch Size"
     "def_gen": "Defence"
     ": lambda_" : ""
+    ": lambda_" : ""
 log_logistic:
   plot:
     file : log_logistic_aft.pdf
@@ -157,11 +155,7 @@
     qq_title : Log Logistic QQ Plot
   t0: .1
   model:
-<<<<<<< HEAD
     penalizer: .2
-=======
-    penalizer: .1
->>>>>>> 392b253d
   labels:
     "Intercept: beta_": "$\\beta$"
     "Intercept: alpha_": "$\\alpha$"
@@ -179,11 +173,13 @@
     "def_gen": "Defence"
     "attack.init.eps: alpha_": "$\\varepsilon$"
   
+  
 log_normal:
   plot:
     file : log_normal_aft.pdf
     title : Log Normal AFR Model
     qq_title : Log Normal QQ Plot
+  t0: 2
   t0: 2
   model:
     penalizer: .5
