_target_: deckard.base.files.FileConfig
reports: reports
data_dir: data
model_dir: models
attack_dir: attacks
<<<<<<< HEAD
directory: "/result/mnist/"
=======
directory: /result/
>>>>>>> 8ce9b0c9
score_dict_file: score_dict.json
data_file : data
model_file : model
attack_file : attack
attack_type : .pkl
data_type : .pkl
model_type : .pt
params_file : params.yaml
# train_labels_file : train_labels.json
# test_labels_file : test_labels.json
# probabilities_file: probabilities.json
predictions_file : predictions.json
adv_predictions_file : adv_predictions.json
# adv_probabilities_file: adv_probabilities.json
name: default<|MERGE_RESOLUTION|>--- conflicted
+++ resolved
@@ -3,11 +3,7 @@
 data_dir: data
 model_dir: models
 attack_dir: attacks
-<<<<<<< HEAD
-directory: "/result/mnist/"
-=======
-directory: /result/
->>>>>>> 8ce9b0c9
+directory: /result/mnist/
 score_dict_file: score_dict.json
 data_file : data
 model_file : model
