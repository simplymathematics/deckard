--- conflicted
+++ resolved
@@ -37,7 +37,6 @@
     "def_gen": "Defence"
     "attack.init.eps: lambda_": "$\\varepsilon$"
     ": lambda_" : ""
-<<<<<<< HEAD
     "nvidia-" : "GPU: "
     "dataset_" : "Dataset: "
     "cifar100" : "CIFAR100"
@@ -97,58 +96,6 @@
           "title": "$\\varepsilon$",
           "labels": ["1e-4", "1e-3", "1e-2", '1e-1', '1']
       }
-=======
-    "nvidia-" : ""
-# cox:
-#   plot:
-#     file : cox_aft.pdf
-#     title : Cox AFT Model
-#   labels:
-#     "data.sample.random_state": "Random State"
-#     "atk_value": "Attack Strength"
-#     "train_time": "$T_{t}$"
-#     "predict_proba_time": "$T_{i}$"
-#     "adv_accuracy": "Adv. Accuracy"
-#     "accuracy": "Ben. Accuracy"
-#     "adv_fit_time": "$T_{a}$"
-#     "adv_failure_rate": "$h_{adv.}(t;\\theta)$"
-#     "failure_rate": "$h_{ben.}(t;\\theta)$"
-#     "model.trainer.np_epochs": "No. of Epochs"
-#     "model.trainer.batch_size": "Batch Size"
-#     "def_gen": "Defence"
-#     "attack.init.eps": "$\\varepsilon$"
-#   partial_effect:
-#     - "file": "cox_epochs_partial_effect.pdf"
-#       "covariate_array": "model.trainer.np_epochs"
-#       "values_array": [1,10,25,50]
-#       "title": "$S(t)$ for Cox AFT"
-#       "ylabel": "$\\mathbb{P}~(T>t)$"
-#       "xlabel": "Time $t$ (seconds)"
-#       "legend_kwargs": {
-#           "title": "Epochs",
-#           "labels": ["1", "10", "25", "50"]
-#       }
-#     - "file": "cox_batch_size_partial_effect.pdf"
-#       "covariate_array": "model.trainer.batch_size"
-#       "values_array": [1,10,25,50]
-#       "title": "$S(t)$ for Cox AFT"
-#       "ylabel": "$\\mathbb{P}~(T>t)$"
-#       "xlabel": "Time $t$ (seconds)"
-#       "legend_kwargs": {
-#           "title": "Batch Size",
-#           "labels": ["10", "100", "1000", "10000"]
-#       }
-#     - "file" : cox_attack_eps_partial_effect.pdf
-#       "covariate_array" : attack.init.eps
-#       "values_array" : [1e-4, 1e-3, 1e-2, 1e-1, 1]
-#       "title": "$S(t)$ for Cox AFT"
-#       "ylabel": "$\\mathbb{P}~(T>t)$"
-#       "xlabel": "Time $t$ (seconds)"
-#       "legend_kwargs": {
-#           "title": "$\\varepsilon$",
-#           "labels": ["1e-4", "1e-3", "1e-2", '1e-1', '1']
-#       }
->>>>>>> 1f6ca378
 log_logistic:
   plot:
     file : log_logistic_aft.pdf
