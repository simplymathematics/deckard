--- conflicted
+++ resolved
@@ -30,11 +30,7 @@
     "adv_fit_time: lambda_": "$T_{a}$"
     "adv_failure_rate: lambda_": "$h_{adv.}(t;\\theta)$"
     "failure_rate: lambda_": "$h_{ben.}(t;\\theta)$"
-<<<<<<< HEAD
-    "model.trainer.np_epochs: lambda_": "No. of Epochs"
-=======
     "model.trainer.nb_epoch: lambda_": "No. of Epochs"
->>>>>>> 06dd1d0f
     "model.trainer.batch_size: lambda_": "Batch Size"
     "def_gen": "Defence"
     "attack.init.eps: lambda_": "$\\varepsilon$"
@@ -105,11 +101,7 @@
     "adv_fit_time: alpha_": "$T_{a}$"
     "adv_failure_rate: alpha_": "$h_{adv.}(t;\\theta)$"
     "failure_rate: alpha_": "$h_{ben.}(t;\\theta)$"
-<<<<<<< HEAD
-    "model.trainer.np_epochs: alpha_": "No. of Epochs"
-=======
     "model.trainer.nb_epoch: alpha_": "No. of Epochs"
->>>>>>> 06dd1d0f
     "model.trainer.batch_size: alpha_": "Batch Size"
     "def_gen": "Defence"
     "attack.init.eps: alpha_": "$\\varepsilon$"
@@ -130,11 +122,7 @@
     "adv_fit_time: mu_": "$T_{a}$"
     "adv_failure_rate: mu_": "$h_{adv.}(t;\\theta)$"
     "failure_rate: mu_": "$h_{ben.}(t;\\theta)$"
-<<<<<<< HEAD
-    "model.trainer.np_epochs: mu_": "No. of Epochs"
-=======
     "model.trainer.nb_epoch: mu_": "No. of Epochs"
->>>>>>> 06dd1d0f
     "model.trainer.batch_size: mu_": "Batch Size"
     "def_gen": "Defence"
     "attack.init.eps: mu_": "$\\varepsilon$"
