--- conflicted
+++ resolved
@@ -1,46 +1,28 @@
 schema: '2.0'
 stages:
-<<<<<<< HEAD
   merge@cifar100:
     cmd: python merge.py  --big_dir data/bit_depth/cifar100 --little_dir data/cifar100
       --config ../conf/afr.yaml --data_file power.csv --output_folder plots/cifar100/
       --output_file merged.csv
     deps:
     - path: ../conf/clean.yaml
-      md5: eba3dd17dd820ad8273a37ba57ea73b7
-      size: 392
+      md5: 3b23a3d656ad56e49e69f8624e227852
+      size: 538
     - path: data/bit_depth/cifar100/power.csv
       md5: d52080413e3ba7bd86ef8d92ebd00507
       size: 3988195
     - path: data/cifar100/power.csv
       md5: f51f0d4ebd105f64829af90a0212de00
       size: 16085014
-=======
-  merge@cifar:
-    cmd: python merge.py  --big_dir data/bit_depth/cifar --little_dir data/cifar --config
-      ../conf/afr.yaml --data_file power.csv --output_folder plots/cifar/ --output_file
-      merged.csv
-    deps:
-    - path: ../conf/clean.yaml
-      md5: 3b23a3d656ad56e49e69f8624e227852
-      size: 538
-    - path: data/bit_depth/cifar/power.csv
-      md5: b9ebbe01b2bd93f1c4af02fb8abd910b
-      size: 5292031
-    - path: data/cifar/power.csv
-      md5: a8e056a8c4008ce37006237f2e44b2bf
-      size: 9999301
->>>>>>> 5c89e101
-    params:
-      ../conf/clean.yaml:
-        fillna:
-          Epochs: 20
-          FGM: 0.0
-          FSQ: 32
-          Control: 18
-          Batch_Size: 1024
-    outs:
-<<<<<<< HEAD
+    params:
+      ../conf/clean.yaml:
+        fillna:
+          Epochs: 20
+          FGM: 0.0
+          FSQ: 32
+          Control: 18
+          Batch_Size: 1024
+    outs:
     - path: plots/cifar100/merged.csv
       md5: f2bf33451a3c6a27e8b37dafc2a30ace
       size: 20103676
@@ -49,26 +31,11 @@
       --config "../conf/clean.yaml"
     deps:
     - path: ../conf/clean.yaml
-      md5: eba3dd17dd820ad8273a37ba57ea73b7
-      size: 392
+      md5: 3b23a3d656ad56e49e69f8624e227852
+      size: 538
     - path: plots/cifar100/merged.csv
       md5: f2bf33451a3c6a27e8b37dafc2a30ace
       size: 20103676
-=======
-    - path: plots/cifar/merged.csv
-      md5: 2d2cbcb913a61d304950c910bd487b9b
-      size: 15307632
-  clean@cifar:
-    cmd: python -m deckard.layers.clean_data --i plots/cifar/merged.csv --o plots/cifar/clean.csv
-      --config "../conf/clean.yaml"
-    deps:
-    - path: ../conf/clean.yaml
-      md5: 3b23a3d656ad56e49e69f8624e227852
-      size: 538
-    - path: plots/cifar/merged.csv
-      md5: 2d2cbcb913a61d304950c910bd487b9b
-      size: 15307632
->>>>>>> 5c89e101
     params:
       ../conf/clean.yaml:
         attacks:
@@ -97,95 +64,74 @@
           Epochs: model.trainer.nb_epoch
           Batch_Size: model.trainer.batch_size
     outs:
-<<<<<<< HEAD
     - path: plots/cifar100/clean.csv
-      md5: 5463110b031067195ee6204dca9c9ea2
-      size: 3564572
+      md5: 697750ab677d3969845ee84dc0c12a22
+      size: 9261307
   afr@cifar100:
     cmd: python -m deckard.layers.afr --dataset cifar100 --data_file plots/cifar100/clean.csv
-      --config_file "../conf/afr.yaml" --plots_folder plots/cifar100/  --target adv_failures
+      --config_file "../conf/afr.yaml" --plots_folder plots/cifar100/ --target adv_failures
       --duration_col adv_fit_time
     deps:
     - path: ../conf/afr.yaml
       md5: ba48c8059bc4d6b9822853c6b923c764
       size: 4853
     - path: plots/cifar100/clean.csv
-      md5: 5463110b031067195ee6204dca9c9ea2
-      size: 3564572
+      md5: 697750ab677d3969845ee84dc0c12a22
+      size: 9261307
     outs:
     - path: plots/cifar100/aft_comparison.csv
-      md5: f58bfa84130f0dd08a9fd17e87d2a599
-      size: 459
+      md5: 3af00791562aea95acc6857504a8d6a3
+      size: 465
     - path: plots/cifar100/aft_comparison.tex
-      md5: 7ab94e2b17f72808c872b8ac44e58e26
-      size: 631
+      md5: 34272f06716f4853d4e43e25103d6a37
+      size: 681
     - path: plots/cifar100/cox_aft.pdf
-      md5: 8f3715f5cc0f4c4cf0b289fda6cb5977
-      size: 20597
+      md5: 541f6d1ab36a76f922703284635478da
+      size: 20683
     - path: plots/cifar100/cox_epochs_partial_effect.pdf
-      md5: a2fe9aac2282302a9e4d09890b88bb42
-      size: 30345
+      md5: 4d095777f3f3058bbd78513adcd0d942
+      size: 32509
     - path: plots/cifar100/log_logistic_aft.pdf
-      md5: 892418e0edaa4928298fb1b19ae54667
-      size: 22335
+      md5: c4f24a6186191fdc221a99a931e8b02c
+      size: 22688
     - path: plots/cifar100/log_logistic_epochs_partial_effect.pdf
-      md5: 0e2f049818b0d6c43e46c33180578efe
-      size: 27690
+      md5: 1b72dcb1fad4eb8fc39837a51858e7af
+      size: 27428
     - path: plots/cifar100/log_normal_aft.pdf
-      md5: d7821b59ecefb3daaf2e06a866893b5e
-      size: 23084
+      md5: 3fb7329d26bd6b6cdd2bcb11275ff597
+      size: 23091
     - path: plots/cifar100/log_normal_epochs_partial_effect.pdf
-      md5: 094c074838ad6cbd77039b0bd4d60b79
-      size: 28517
+      md5: 60c3322a25fb54b58bf878eeaa1f573a
+      size: 28269
     - path: plots/cifar100/weibull_aft.pdf
-      md5: df66c98a365ad0c0d30e72137be6c401
-      size: 30079
+      md5: 2953f8fbde0fdeeac933409cafa5249d
+      size: 29752
     - path: plots/cifar100/weibull_epochs_partial_effect.pdf
-      md5: a71fd39a86ebbdbfd12260dda4158078
-      size: 27354
+      md5: 70657c85b91844a8cf32c20a019f14d1
+      size: 27176
   merge@cifar:
     cmd: python merge.py  --big_dir data/bit_depth/cifar --little_dir data/cifar --config
       ../conf/afr.yaml --data_file power.csv --output_folder plots/cifar/ --output_file
       merged.csv
     deps:
     - path: ../conf/clean.yaml
-      md5: eba3dd17dd820ad8273a37ba57ea73b7
-      size: 392
+      md5: 3b23a3d656ad56e49e69f8624e227852
+      size: 538
     - path: data/bit_depth/cifar/power.csv
       md5: b9ebbe01b2bd93f1c4af02fb8abd910b
       size: 5292031
     - path: data/cifar/power.csv
       md5: a8e056a8c4008ce37006237f2e44b2bf
       size: 9999301
-=======
-    - path: plots/cifar/clean.csv
-      md5: b0136f4fcc5b07b4560f7b53dcd0d89e
-      size: 4727752
-  merge@mnist:
-    cmd: python merge.py  --big_dir data/bit_depth/mnist --little_dir data/mnist --config
-      ../conf/afr.yaml --data_file power.csv --output_folder plots/mnist/ --output_file
-      merged.csv
-    deps:
-    - path: ../conf/clean.yaml
-      md5: 3b23a3d656ad56e49e69f8624e227852
-      size: 538
-    - path: data/bit_depth/mnist/power.csv
-      md5: ed40bca679961759527ca94ca4cbd984
-      size: 5422584
-    - path: data/mnist/power.csv
-      md5: 6c84e8e91d81504e86db933bab0e9ae2
-      size: 9970090
->>>>>>> 5c89e101
-    params:
-      ../conf/clean.yaml:
-        fillna:
-          Epochs: 20
-          FGM: 0.0
-          FSQ: 32
-          Control: 18
-          Batch_Size: 1024
-    outs:
-<<<<<<< HEAD
+    params:
+      ../conf/clean.yaml:
+        fillna:
+          Epochs: 20
+          FGM: 0.0
+          FSQ: 32
+          Control: 18
+          Batch_Size: 1024
+    outs:
     - path: plots/cifar/merged.csv
       md5: 2d2cbcb913a61d304950c910bd487b9b
       size: 15307632
@@ -195,8 +141,8 @@
       merged.csv
     deps:
     - path: ../conf/clean.yaml
-      md5: eba3dd17dd820ad8273a37ba57ea73b7
-      size: 392
+      md5: 3b23a3d656ad56e49e69f8624e227852
+      size: 538
     - path: data/bit_depth/mnist/power.csv
       md5: ed40bca679961759527ca94ca4cbd984
       size: 5422584
@@ -205,7 +151,13 @@
       size: 9970090
     params:
       ../conf/clean.yaml:
-=======
+        fillna:
+          Epochs: 20
+          FGM: 0.0
+          FSQ: 32
+          Control: 18
+          Batch_Size: 1024
+    outs:
     - path: plots/mnist/merged.csv
       md5: 8f227012f75f50d6f01745b54d2dc5a5
       size: 15411588
@@ -231,29 +183,12 @@
           FeatureSqueezing: FSQ
           Epochs: Epochs
           model_layers: Control
->>>>>>> 5c89e101
-        fillna:
-          Epochs: 20
-          FGM: 0.0
-          FSQ: 32
-          Control: 18
-          Batch_Size: 1024
-<<<<<<< HEAD
-    outs:
-    - path: plots/mnist/merged.csv
-      md5: 8f227012f75f50d6f01745b54d2dc5a5
-      size: 15411588
-  clean@mnist:
-    cmd: python -m deckard.layers.clean_data --i plots/mnist/merged.csv --o plots/mnist/clean.csv
-      --config "../conf/clean.yaml"
-    deps:
-    - path: ../conf/clean.yaml
-      md5: eba3dd17dd820ad8273a37ba57ea73b7
-      size: 392
-    - path: plots/mnist/merged.csv
-      md5: 8f227012f75f50d6f01745b54d2dc5a5
-      size: 15411588
-=======
+        fillna:
+          Epochs: 20
+          FGM: 0.0
+          FSQ: 32
+          Control: 18
+          Batch_Size: 1024
         params:
           FGM: attack.init.eps
           PGD: attack.init.eps
@@ -265,45 +200,11 @@
           Batch_Size: model.trainer.batch_size
     outs:
     - path: plots/mnist/clean.csv
-      md5: fbb88e3d40c7e42cb636569e5eee6557
-      size: 4852795
-  merge@cifar100:
-    cmd: python merge.py  --big_dir data/bit_depth/cifar100 --little_dir data/cifar100
-      --config ../conf/afr.yaml --data_file power.csv --output_folder plots/cifar100/
-      --output_file merged.csv
-    deps:
-    - path: ../conf/clean.yaml
-      md5: 3b23a3d656ad56e49e69f8624e227852
-      size: 538
-    - path: data/bit_depth/cifar100/power.csv
-      md5: d52080413e3ba7bd86ef8d92ebd00507
-      size: 3988195
-    - path: data/cifar100/power.csv
-      md5: f51f0d4ebd105f64829af90a0212de00
-      size: 16085014
->>>>>>> 5c89e101
-    params:
-      ../conf/clean.yaml:
-        fillna:
-          Epochs: 20
-          FGM: 0.0
-          FSQ: 32
-          Control: 18
-          Batch_Size: 1024
-<<<<<<< HEAD
-        params:
-          FGM: attack.init.eps
-          FSQ: model.art.preprocessor.bit_depth
-          Control: model_layers
-          Epochs: model.trainer.nb_epoch
-          Batch_Size: model.trainer.batch_size
-    outs:
-    - path: plots/mnist/clean.csv
       md5: 1cb59603927ff95aaceccdd3425feadb
       size: 9236530
   afr@mnist:
     cmd: python -m deckard.layers.afr --dataset mnist --data_file plots/mnist/clean.csv
-      --config_file "../conf/afr.yaml" --plots_folder plots/mnist/  --target adv_failures
+      --config_file "../conf/afr.yaml" --plots_folder plots/mnist/ --target adv_failures
       --duration_col adv_fit_time
     deps:
     - path: ../conf/afr.yaml
@@ -320,55 +221,39 @@
       md5: e9d0235d6761e11914d4fa7451f8ba7b
       size: 675
     - path: plots/mnist/cox_aft.pdf
-      md5: 30185de5c58b862e4ab6b55a47c6b4fc
+      md5: 3d0d011c8e6e406e21b717ffdaf6536d
       size: 20317
     - path: plots/mnist/cox_epochs_partial_effect.pdf
-      md5: c79eba67242957939f492d40f7600e48
+      md5: ff624f52f5270751a40b6ae46ac6a094
       size: 31744
     - path: plots/mnist/log_logistic_aft.pdf
-      md5: 98b4dd57d5424fd2c81c5818e1e61a63
+      md5: 53905f954e86a007b85b48edaa237c31
       size: 22750
     - path: plots/mnist/log_logistic_epochs_partial_effect.pdf
-      md5: abebc16e992c346fb293394e11b761e1
+      md5: 81c56575f5e5f77465faea7b13a24486
       size: 27423
     - path: plots/mnist/log_normal_aft.pdf
-      md5: 21de97b66d81f801c829638bec8ec412
+      md5: a3035ba654305bc1c242b3e81290ea4d
       size: 23155
     - path: plots/mnist/log_normal_epochs_partial_effect.pdf
-      md5: 94785b7a70f996247eea8b6e4bca0b01
+      md5: 38ec8e960f4429de53da463da2638e40
       size: 28313
     - path: plots/mnist/weibull_aft.pdf
-      md5: 637256def31e73f5f3478b73afe520d1
+      md5: 3245c7814e6a734642e11046243994e9
       size: 29797
     - path: plots/mnist/weibull_epochs_partial_effect.pdf
-      md5: 9eba70d97ea7cf65b7a90c8bc1fa5af6
+      md5: e9715946b06c1c1d9bec5b76d30b8622
       size: 27068
   clean@cifar:
     cmd: python -m deckard.layers.clean_data --i plots/cifar/merged.csv --o plots/cifar/clean.csv
       --config "../conf/clean.yaml"
     deps:
     - path: ../conf/clean.yaml
-      md5: eba3dd17dd820ad8273a37ba57ea73b7
-      size: 392
+      md5: 3b23a3d656ad56e49e69f8624e227852
+      size: 538
     - path: plots/cifar/merged.csv
       md5: 2d2cbcb913a61d304950c910bd487b9b
       size: 15307632
-=======
-    outs:
-    - path: plots/cifar100/merged.csv
-      md5: f2bf33451a3c6a27e8b37dafc2a30ace
-      size: 20103676
-  clean@cifar100:
-    cmd: python -m deckard.layers.clean_data --i plots/cifar100/merged.csv --o plots/cifar100/clean.csv
-      --config "../conf/clean.yaml"
-    deps:
-    - path: ../conf/clean.yaml
-      md5: 3b23a3d656ad56e49e69f8624e227852
-      size: 538
-    - path: plots/cifar100/merged.csv
-      md5: f2bf33451a3c6a27e8b37dafc2a30ace
-      size: 20103676
->>>>>>> 5c89e101
     params:
       ../conf/clean.yaml:
         attacks:
@@ -389,24 +274,20 @@
           Batch_Size: 1024
         params:
           FGM: attack.init.eps
-<<<<<<< HEAD
-=======
           PGD: attack.init.eps
           HSJ: attack.init.eps
           DeepFool: attack.init.eps
->>>>>>> 5c89e101
           FSQ: model.art.preprocessor.bit_depth
           Control: model_layers
           Epochs: model.trainer.nb_epoch
           Batch_Size: model.trainer.batch_size
     outs:
-<<<<<<< HEAD
     - path: plots/cifar/clean.csv
       md5: 747305ca7d3e92c73c92985a35c5e664
       size: 9247427
   afr@cifar:
     cmd: python -m deckard.layers.afr --dataset cifar --data_file plots/cifar/clean.csv
-      --config_file "../conf/afr.yaml" --plots_folder plots/cifar/  --target adv_failures
+      --config_file "../conf/afr.yaml" --plots_folder plots/cifar/ --target adv_failures
       --duration_col adv_fit_time
     deps:
     - path: ../conf/afr.yaml
@@ -423,281 +304,70 @@
       md5: b11c4e3119a67789a2e2a02dce05d1ed
       size: 675
     - path: plots/cifar/cox_aft.pdf
-      md5: b89d28fd1cfea4314b0e489d97050eca
+      md5: dbd2bc33ddb8a9c244e4054c7096f8b3
       size: 20691
     - path: plots/cifar/cox_epochs_partial_effect.pdf
-      md5: c043c26117c79fc7cd9d77edf1440d3f
+      md5: d3b2390367df0a2e591b07712c9c69fc
       size: 32672
     - path: plots/cifar/log_logistic_aft.pdf
-      md5: 2227c956ad58330303170fde6f30f101
+      md5: 3c178d071eb728dcbb041349f0f6cd05
       size: 22399
     - path: plots/cifar/log_logistic_epochs_partial_effect.pdf
-      md5: db98cffb0cb48cfcba8a9965ca2278e0
+      md5: 5b4f2fd197a17c0cc81648322dd3edfa
       size: 27909
     - path: plots/cifar/log_normal_aft.pdf
-      md5: f81d4f67c40bf3598df6d3b04673ed91
+      md5: c9f10cee72a88b33d06bdc983945e61c
       size: 23492
     - path: plots/cifar/log_normal_epochs_partial_effect.pdf
-      md5: 2914627bb6dbfd17cedd9e0f04a12a3c
+      md5: c6354f4dcfca4e6d3cb09a4cda1862c7
       size: 28673
     - path: plots/cifar/weibull_aft.pdf
-      md5: e84efaeef885c07cc98fe050867703df
+      md5: b930bdf51394fa4182a9ceddd6452bcd
       size: 29449
     - path: plots/cifar/weibull_epochs_partial_effect.pdf
-      md5: 4ef5b0e86fa5e23245ea15dfba86fb5f
+      md5: ad5920a2dd199ef30dec2ee01d60c296
       size: 27534
-=======
-    - path: plots/cifar100/clean.csv
-      md5: 5463110b031067195ee6204dca9c9ea2
-      size: 3564572
-  plot@cifar100:
-    cmd: python -m deckard.layers.plots --path plots/cifar100 --file plots/cifar100/clean.csv  -c
-      "../conf/plots.yaml"
-    deps:
-    - path: ../conf/plots.yaml
-      md5: 41c4bfd9ec8e4015e1afd1cc9776bd1f
-      size: 1474
-    - path: plots/cifar100/clean.csv
-      md5: 5463110b031067195ee6204dca9c9ea2
-      size: 3564572
-    outs:
-    - path: plots/cifar100/train_time_vs_accuracy.pdf
-      md5: cc1786f3fd5047cedc08b219aaedba6d
-      size: 20816
-  plot@cifar:
-    cmd: python -m deckard.layers.plots --path plots/cifar --file plots/cifar/clean.csv  -c
-      "../conf/plots.yaml"
-    deps:
-    - path: ../conf/plots.yaml
-      md5: 41c4bfd9ec8e4015e1afd1cc9776bd1f
-      size: 1474
-    - path: plots/cifar/clean.csv
-      md5: b0136f4fcc5b07b4560f7b53dcd0d89e
-      size: 4727752
-    outs:
-    - path: plots/cifar/train_time_vs_accuracy.pdf
-      md5: 4294e8c195e485043b79c622fe2ac473
-      size: 20816
-  plot@mnist:
-    cmd: python -m deckard.layers.plots --path plots/mnist --file plots/mnist/clean.csv  -c
-      "../conf/plots.yaml"
-    deps:
-    - path: ../conf/plots.yaml
-      md5: 41c4bfd9ec8e4015e1afd1cc9776bd1f
-      size: 1474
-    - path: plots/mnist/clean.csv
-      md5: fbb88e3d40c7e42cb636569e5eee6557
-      size: 4852795
-    outs:
-    - path: plots/mnist/train_time_vs_accuracy.pdf
-      md5: afdc3ad3270c59c4d9d10378f0178b95
-      size: 20816
-  afr@cifar:
-    cmd: python -m deckard.layers.afr --dataset cifar --data_file plots/cifar/clean.csv
-      --config_file "../conf/afr.yaml" --plots_folder plots/cifar/ --target adv_failures
-      --duration_col adv_fit_time
-    deps:
-    - path: ../conf/afr.yaml
-      md5: 2a4086df8d0d7b2bca644b414bc6ae8e
-      size: 4835
-    - path: plots/cifar/clean.csv
-      md5: b0136f4fcc5b07b4560f7b53dcd0d89e
-      size: 4727752
-    outs:
-    - path: plots/cifar/aft_comparison.csv
-      md5: 7950e59308e428ff7031ed2804a78cf5
-      size: 439
-    - path: plots/cifar/aft_comparison.tex
-      md5: b59e59cd800b31ea6dc78380bb5165aa
-      size: 625
-    - path: plots/cifar/cox_aft.pdf
-      md5: 72a809a013ee5ebe4f7f992c369b02d0
-      size: 20155
-    - path: plots/cifar/cox_epochs_partial_effect.pdf
-      md5: 738ecb321af99e5c734fa2ddae3bec9e
-      size: 31782
-    - path: plots/cifar/log_logistic_aft.pdf
-      md5: 46360963348d3c6719e41f834664e3cf
-      size: 23386
-    - path: plots/cifar/log_logistic_epochs_partial_effect.pdf
-      md5: 9b3db7e87debdf1a5c3fddf6ded6ca58
-      size: 28396
-    - path: plots/cifar/log_normal_aft.pdf
-      md5: 712e8a12c8413bf945b1abe6dd5ad48b
-      size: 24101
-    - path: plots/cifar/log_normal_epochs_partial_effect.pdf
-      md5: ba7c6c3c369308e1977ea28ec2d55b87
-      size: 29094
-    - path: plots/cifar/weibull_aft.pdf
-      md5: 3054d3de12b58da9299194d1e23d06ba
-      size: 30559
-    - path: plots/cifar/weibull_epochs_partial_effect.pdf
-      md5: cf37649e3e600b56437e3c5059b811a9
-      size: 27876
-  afr@mnist:
-    cmd: python -m deckard.layers.afr --dataset mnist --data_file plots/mnist/clean.csv
-      --config_file "../conf/afr.yaml" --plots_folder plots/mnist/ --target adv_failures
-      --duration_col adv_fit_time
-    deps:
-    - path: ../conf/afr.yaml
-      md5: 2a4086df8d0d7b2bca644b414bc6ae8e
-      size: 4835
-    - path: plots/mnist/clean.csv
-      md5: fbb88e3d40c7e42cb636569e5eee6557
-      size: 4852795
-    outs:
-    - path: plots/mnist/aft_comparison.csv
-      md5: f4ec28af783100aa553c2bf243edb0d4
-      size: 452
-    - path: plots/mnist/aft_comparison.tex
-      md5: 1c862863d21161a3992d7d158e08ff2b
-      size: 625
-    - path: plots/mnist/cox_aft.pdf
-      md5: 44680548d98b133e53628aa311f04a3f
-      size: 20172
-    - path: plots/mnist/cox_epochs_partial_effect.pdf
-      md5: 591b1e11610d80cf69d956410b574caa
-      size: 31086
-    - path: plots/mnist/log_logistic_aft.pdf
-      md5: 5a59a395e1d5170a5f48988fa5c4030e
-      size: 23411
-    - path: plots/mnist/log_logistic_epochs_partial_effect.pdf
-      md5: cb9f315e98f44ec0aff7a10e39323d76
-      size: 27616
-    - path: plots/mnist/log_normal_aft.pdf
-      md5: fba4ba8bf1f86e9552e5dc3b097161e3
-      size: 24494
-    - path: plots/mnist/log_normal_epochs_partial_effect.pdf
-      md5: 4c6e813076777ebd94e1d9e733d181f8
-      size: 28469
-    - path: plots/mnist/weibull_aft.pdf
-      md5: e1d7522fd89f5414791bb466ad72cf4a
-      size: 30565
-    - path: plots/mnist/weibull_epochs_partial_effect.pdf
-      md5: 3fb7051fd1afed830d323fc46e8781ed
-      size: 27669
-  afr@cifar100:
-    cmd: python -m deckard.layers.afr --dataset cifar100 --data_file plots/cifar100/clean.csv
-      --config_file "../conf/afr.yaml" --plots_folder plots/cifar100/ --target adv_failures
-      --duration_col adv_fit_time
-    deps:
-    - path: ../conf/afr.yaml
-      md5: 2a4086df8d0d7b2bca644b414bc6ae8e
-      size: 4835
-    - path: plots/cifar100/clean.csv
-      md5: 5463110b031067195ee6204dca9c9ea2
-      size: 3564572
-    outs:
-    - path: plots/cifar100/aft_comparison.csv
-      md5: fcb1ca6cb30856e0d22a552237e7df4d
-      size: 443
-    - path: plots/cifar100/aft_comparison.tex
-      md5: ea9c99512718be5e33bb98959c2daddc
-      size: 631
-    - path: plots/cifar100/cox_aft.pdf
-      md5: 17faca9aba0a0947a3101302bd96ab91
-      size: 20579
-    - path: plots/cifar100/cox_epochs_partial_effect.pdf
-      md5: 861fe1022ad75867e2cbdc3735413587
-      size: 30379
-    - path: plots/cifar100/log_logistic_aft.pdf
-      md5: addd75931d35e990c0403bafcc4929e5
-      size: 23384
-    - path: plots/cifar100/log_logistic_epochs_partial_effect.pdf
-      md5: efab06e319fb5c1745833b159a44db5a
-      size: 27709
-    - path: plots/cifar100/log_normal_aft.pdf
-      md5: e5228c720236769d5538d014516a71b1
-      size: 24478
-    - path: plots/cifar100/log_normal_epochs_partial_effect.pdf
-      md5: 7625b0ee45b132133d706b2bba89f294
-      size: 28530
-    - path: plots/cifar100/weibull_aft.pdf
-      md5: a600863e6f52b9eaf2596cd6b5617685
-      size: 30545
-    - path: plots/cifar100/weibull_epochs_partial_effect.pdf
-      md5: 38ca53782b756d84329530fe3bbd1e9b
-      size: 27405
->>>>>>> 5c89e101
   combined_plots:
     cmd: python combined_plots.py
     deps:
     - path: combined_plots.py
-<<<<<<< HEAD
-      md5: ed2163a704afb7c966484091e80272b1
-      size: 7424
+      md5: 4fadfe07d2fc51e1c5edb694d4e92866
+      size: 7438
     - path: plots/cifar/aft_comparison.csv
       md5: 4bc7aa6c0459bcf73d4dea6474085b39
       size: 462
     - path: plots/cifar100/aft_comparison.csv
-      md5: f58bfa84130f0dd08a9fd17e87d2a599
-      size: 459
+      md5: 3af00791562aea95acc6857504a8d6a3
+      size: 465
     - path: plots/mnist/aft_comparison.csv
       md5: de519adac05bb1c1d97599656e9c7b22
       size: 466
-    outs:
-    - path: data/combined/combined.csv
-      md5: f52c78b3fe9ecf7d7724dbb2f24c5d42
-      size: 52364567
-    - path: plots/combined/acc.pdf
-      md5: 5ef8df77882e2309b92bc285023cff17
-      size: 32472
-    - path: plots/combined/cost.pdf
-      md5: a86db06b4fdd876580e8bd188cec98e8
-      size: 41642
-    - path: plots/combined/power.pdf
-      md5: 6522b5834abc1ee0071ff31af6901baf
-      size: 41620
-    - path: plots/combined/time.pdf
-      md5: b631722592305c4c9537a0432c119a03
-      size: 41542
-=======
-      md5: 34b11809e278aa2f5ba2755004868c0f
-      size: 7462
-    - path: plots/cifar/aft_comparison.csv
-      md5: 7950e59308e428ff7031ed2804a78cf5
-      size: 439
-    - path: plots/cifar100/aft_comparison.csv
-      md5: fcb1ca6cb30856e0d22a552237e7df4d
-      size: 443
-    - path: plots/mnist/aft_comparison.csv
-      md5: f4ec28af783100aa553c2bf243edb0d4
-      size: 452
     outs:
     - path: data/combined/combined.csv
       md5: 493c48e49102ccf2dcc55e6513c2d617
       size: 52364568
     - path: plots/combined/acc.pdf
-      md5: 43cd5f213e9b7516a8491141c3e754e3
-      size: 26727
+      md5: cf612187ee4fc7c1f81edbff3766aa9b
+      size: 32490
     - path: plots/combined/cost.pdf
-      md5: 55f5c7676ad1e743d4e6519be232036c
-      size: 38297
+      md5: 4ef2481be399e11a8c7e36ffda8f99ca
+      size: 41752
     - path: plots/combined/power.pdf
-      md5: e903f99ffa769c0221f7175f6dde498f
-      size: 38120
+      md5: 50e3a38e3bc0c8d83758f5cd0ff79f84
+      size: 41605
     - path: plots/combined/time.pdf
-      md5: 8a9689d2bd20254390111419a4968866
-      size: 36812
->>>>>>> 5c89e101
+      md5: c14c9557c84dab0b7f972803d50d52ba
+      size: 41600
   combined_clean:
     cmd: python -m deckard.layers.clean_data --i data/combined/combined.csv --o plots/combined/clean.csv
       --config "../conf/clean.yaml"
     deps:
     - path: ../conf/clean.yaml
-<<<<<<< HEAD
-      md5: eba3dd17dd820ad8273a37ba57ea73b7
-      size: 392
-    - path: data/combined/combined.csv
-      md5: f52c78b3fe9ecf7d7724dbb2f24c5d42
-      size: 52364567
-=======
       md5: 3b23a3d656ad56e49e69f8624e227852
       size: 538
     - path: data/combined/combined.csv
       md5: 493c48e49102ccf2dcc55e6513c2d617
       size: 52364568
->>>>>>> 5c89e101
     params:
       ../conf/clean.yaml:
         attacks:
@@ -727,189 +397,95 @@
           Batch_Size: model.trainer.batch_size
     outs:
     - path: plots/combined/clean.csv
-<<<<<<< HEAD
-      md5: f98a73cd05f4f32202be793e63202b80
-      size: 37125895
-  combined_afr:
-    cmd: python -m deckard.layers.afr --dataset Combined --data_file data/combined/combined.csv
-=======
       md5: 65e04fe33bd6a5a4607236b0a48340c7
       size: 13643214
   combined_afr:
     cmd: python -m deckard.layers.afr --dataset Combined --data_file plots/combined/clean.csv
->>>>>>> 5c89e101
       --config_file "../conf/combined_afr.yaml" --plots_folder plots/combined/ --target
       adv_failures --duration_col adv_fit_time
     deps:
     - path: ../conf/combined_afr.yaml
-<<<<<<< HEAD
       md5: 26e5e54acb8aec5ef5c1eb10d0e38184
       size: 11134
     - path: plots/combined/clean.csv
-      md5: f98a73cd05f4f32202be793e63202b80
-      size: 37125895
+      md5: 65e04fe33bd6a5a4607236b0a48340c7
+      size: 13643214
     outs:
     - path: plots/combined/aft_comparison.csv
-      md5: 8a4f7984ce546ef017451da9afc94ef3
-      size: 479
+      md5: e74ba56582be7132de90ba39cdd3f739
+      size: 473
     - path: plots/combined/aft_comparison.tex
-      md5: 6e15bc8939073117ee08c8373be5a15f
+      md5: 8f7d034613f99e5a508ead54b6d3d72c
       size: 681
     - path: plots/combined/cox_aft.pdf
-      md5: 9e6fa08f4a4ebafbe0bac7d6e266abcb
-      size: 20697
+      md5: 8331a07b824a6d17f659f60ffb1c2801
+      size: 20681
     - path: plots/combined/cox_attack_eps_partial_effect.pdf
-      md5: 5ddd5ba7d1f04ba8ab14f641f191780e
-      size: 38648
+      md5: db3edc9c18f90e52b8899b3514d4d1ae
+      size: 35669
     - path: plots/combined/cox_batch_size_partial_effect.pdf
-      md5: d1bfe07774717d0d66cec78d4561c075
-      size: 42121
+      md5: eca28da18f398d997c3a28191f1c629e
+      size: 39577
     - path: plots/combined/cox_epochs_partial_effect.pdf
-      md5: f2739f3df9dd5b90b5541a3d72b3f57c
-      size: 41741
+      md5: 4530df08dc3b86727fc93e68e850a872
+      size: 38326
     - path: plots/combined/cox_predict_time_partial_effect.pdf
-      md5: 6b0f2fa3e849c0a5bcb68c176aa5635e
-      size: 38307
+      md5: f49e41ff7406f126ecf3b9fbad8c1e25
+      size: 35320
     - path: plots/combined/cox_train_time_partial_effect.pdf
-      md5: 8d348deb69059f5e56c1582bc245c258
-      size: 38687
+      md5: 382f0b19a041e8309189f63f3057d87b
+      size: 35794
     - path: plots/combined/log_logistic_aft.pdf
-      md5: eaccc7eb380bf3fc99b99ec63933abd2
-      size: 22606
+      md5: d2244674d38f9d4264e8cee091e0bb5b
+      size: 22601
     - path: plots/combined/log_logistic_attack_eps_partial_effect.pdf
-      md5: 5f969cc57402c34c4c0aca1e2eed1747
-      size: 27053
+      md5: cea58b47c36202c29c502ccfaf68a29e
+      size: 27073
     - path: plots/combined/log_logistic_batch_size_partial_effect.pdf
-      md5: 3aa8264388919765719e2ee40a717e44
-      size: 28454
+      md5: a3250c94e62ddb0c5b7be13a4059b28e
+      size: 28670
     - path: plots/combined/log_logistic_epochs_partial_effect.pdf
-      md5: 5e9a3a7e87e5daa67ba70423e01c1d24
-      size: 27731
+      md5: 3ab17da8b1bebebb1a78bb4f6b51f847
+      size: 28167
     - path: plots/combined/log_logistic_predict_time_partial_effect.pdf
-      md5: 6e19dd0b475e1e885fc1d943b8e81aa2
-      size: 26724
+      md5: abcf0faef965b76241ae7c27714915a6
+      size: 26733
     - path: plots/combined/log_logistic_train_time_partial_effect.pdf
-      md5: daafaad86f17dbfd9c4c5f7fd4270688
-      size: 24776
+      md5: ac17b1d2a019a96b97b083c01c42c627
+      size: 24710
     - path: plots/combined/log_normal_aft.pdf
-      md5: 0ec827bced5e0df259038f6f62587140
-      size: 23195
+      md5: 10e0e03ea459d6fd3186d4f5a04e7e4c
+      size: 23191
     - path: plots/combined/log_normal_attack_eps_partial_effect.pdf
-      md5: e1a45d7bf9855dec4e588c3af0a08b79
-      size: 27783
+      md5: 76d7ca7e1282659a5e025b494df8ddf4
+      size: 27791
     - path: plots/combined/log_normal_batch_size_partial_effect.pdf
-      md5: 6df8b191b9ff9d4ce60bf283468254ec
-      size: 29364
+      md5: 828cc059ca267e68929750c401f4e393
+      size: 29786
     - path: plots/combined/log_normal_epochs_partial_effect.pdf
-      md5: fc47087ee5959872ac32189187f3665a
-      size: 28563
+      md5: 7612c12795a4c1e1196a63f180eaa46f
+      size: 29076
     - path: plots/combined/log_normal_predict_time_partial_effect.pdf
-      md5: 7b2a37249854a2bdb26c52e0314c9829
-      size: 27461
+      md5: 271102c4f7b0f7db05dcff4382be61db
+      size: 27465
     - path: plots/combined/log_normal_train_time_partial_effect.pdf
-      md5: c2319528d28c6efad2f972ecb989c788
-      size: 25599
+      md5: 73deaf8666f7277809c29b33382e0b20
+      size: 25972
     - path: plots/combined/weibull_aft.pdf
-      md5: 595eba434a5e92792b15cd0596dd72dd
-      size: 30159
+      md5: 1f23952c7a4ea97ecd39b489e32e017f
+      size: 29658
     - path: plots/combined/weibull_attack_eps_partial_effect.pdf
-      md5: febeba76c9e65f7ff3576e45464a51a7
-      size: 26669
+      md5: 9b95a846244858f4c5f401fa7b73e535
+      size: 26856
     - path: plots/combined/weibull_batch_size_partial_effect.pdf
-      md5: e08832f29dce35e9d818f9516c5771b2
-      size: 28288
+      md5: 87137c44ba2a7080c054d0ebb8be5c73
+      size: 28814
     - path: plots/combined/weibull_epochs_partial_effect.pdf
-      md5: ecc7e8bf92c52f28bee71eed336223ae
-      size: 27785
+      md5: 83299fd58a523139425b7d9863ce3ff3
+      size: 28053
     - path: plots/combined/weibull_predict_time_partial_effect.pdf
-      md5: adffa564e781ccace709e7eac0a54552
-      size: 26347
+      md5: 5ef04caefd298d3bd9c253fe76588867
+      size: 26524
     - path: plots/combined/weibull_train_time_partial_effect.pdf
-      md5: 85a2c1251f6bf2700e5b2df2fb337888
-      size: 24276
-=======
-      md5: 31773a5a32d187f3724ec42fbc7297bc
-      size: 11230
-    - path: plots/combined/clean.csv
-      md5: 65e04fe33bd6a5a4607236b0a48340c7
-      size: 13643214
-    outs:
-    - path: plots/combined/aft_comparison.csv
-      md5: 1e241c985042cf93162f4a0b1af5a394
-      size: 457
-    - path: plots/combined/aft_comparison.tex
-      md5: baa596b233d833b18f4b2166ea3126b1
-      size: 681
-    - path: plots/combined/cox_aft.pdf
-      md5: c5a900607bb109ae2cbc4fea146bba53
-      size: 20508
-    - path: plots/combined/cox_attack_eps_partial_effect.pdf
-      md5: ba21934cf752e2695a3fe9d29365148f
-      size: 35870
-    - path: plots/combined/cox_batch_size_partial_effect.pdf
-      md5: a5fe17c53e98d548c2c64af7b5545ce6
-      size: 39753
-    - path: plots/combined/cox_epochs_partial_effect.pdf
-      md5: 714226b0422dbbf44e7981a308d9ad25
-      size: 38444
-    - path: plots/combined/cox_predict_time_partial_effect.pdf
-      md5: be307cbc4b225229e4a5d9f053cdf7af
-      size: 35521
-    - path: plots/combined/cox_train_time_partial_effect.pdf
-      md5: 74196b2cf8163e142212361cd71a9d1a
-      size: 36019
-    - path: plots/combined/log_logistic_aft.pdf
-      md5: 488e0758e13b20a5ae52b747a33281fb
-      size: 23098
-    - path: plots/combined/log_logistic_attack_eps_partial_effect.pdf
-      md5: c133ed94b95a2c76b914b793191cee9e
-      size: 27222
-    - path: plots/combined/log_logistic_batch_size_partial_effect.pdf
-      md5: 6fea5bb6a8840eedf9b1b538c6da00a5
-      size: 28850
-    - path: plots/combined/log_logistic_epochs_partial_effect.pdf
-      md5: 87bcb10d6a362f4820ef22b3d4a9fa85
-      size: 28294
-    - path: plots/combined/log_logistic_predict_time_partial_effect.pdf
-      md5: d4597dcaf768c6ea07c7d46f0f7d5efc
-      size: 26897
-    - path: plots/combined/log_logistic_train_time_partial_effect.pdf
-      md5: a655314bb9bef73c6e43326e4515a004
-      size: 24888
-    - path: plots/combined/log_normal_aft.pdf
-      md5: 4a8ad3860f22cad4234d2a79715fac51
-      size: 24385
-    - path: plots/combined/log_normal_attack_eps_partial_effect.pdf
-      md5: ae12dbec6db899920cf2bc753cb291d7
-      size: 27903
-    - path: plots/combined/log_normal_batch_size_partial_effect.pdf
-      md5: b247a9c6b54ce6f3fc5274a214d2c97a
-      size: 29896
-    - path: plots/combined/log_normal_epochs_partial_effect.pdf
-      md5: c0c03739b42600368f091f4109f62af1
-      size: 29043
-    - path: plots/combined/log_normal_predict_time_partial_effect.pdf
-      md5: 95465d14d72f9777e4a61276f94dede2
-      size: 27579
-    - path: plots/combined/log_normal_train_time_partial_effect.pdf
-      md5: 0eec0df914fc54e4127c45ba9d47fe64
-      size: 25957
-    - path: plots/combined/weibull_aft.pdf
-      md5: 46b012ea514cfff0b3ffdfeb1695fb23
-      size: 30531
-    - path: plots/combined/weibull_attack_eps_partial_effect.pdf
-      md5: a564679c64373fd98582f466e25c24ae
-      size: 26911
-    - path: plots/combined/weibull_batch_size_partial_effect.pdf
-      md5: 5cfd01e9aedb305bcd741a98859d004b
-      size: 28878
-    - path: plots/combined/weibull_epochs_partial_effect.pdf
-      md5: 5fca1ed40c8e186b891b9e82f10f05eb
-      size: 28146
-    - path: plots/combined/weibull_predict_time_partial_effect.pdf
-      md5: 07722a8351eb7f45c0883b3babaee185
-      size: 26592
-    - path: plots/combined/weibull_train_time_partial_effect.pdf
-      md5: 2a635c6aacfa4e6fa3b4df60e07d3a27
-      size: 24866
->>>>>>> 5c89e101
+      md5: 8210a64e4e764d8aa43342663f262edd
+      size: 24804