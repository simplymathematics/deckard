--- conflicted
+++ resolved
@@ -76,16 +76,6 @@
     deps:
     - path: /result/bit_depth/cifar100//reports/attack/
       hash: md5
-<<<<<<< HEAD
-      md5: a61ca3c007a82f2fcb927d6b21fcd7f0.dir
-      size: 12191467091
-      nfiles: 2137
-    outs:
-    - path: data/bit_depth/cifar100//raw.csv
-      hash: md5
-      md5: 7721c65085fd7fa26a2558e88ceecd6f
-      size: 2795520
-=======
       md5: d87f6fb72a177d6cef4e687bb74202fa.dir
       size: 16843406378
       nfiles: 2985
@@ -94,7 +84,6 @@
       hash: md5
       md5: 37b87d60ad6e609c8c5a42c8c5623ee5
       size: 3900609
->>>>>>> 85dea7e9
   clean@mnist:
     cmd: python -m deckard.layers.clean_data --i plots/mnist/merged.csv --o plots/mnist/clean.csv
       --config "../conf/clean.yaml"
@@ -131,13 +120,8 @@
     outs:
     - path: plots/mnist/clean.csv
       hash: md5
-<<<<<<< HEAD
-      md5: a14975912f4445413e69927b340218f5
-      size: 9091050
-=======
       md5: b8947e66cc080181238a0aa6acc2d295
       size: 4760564
->>>>>>> 85dea7e9
   clean@cifar:
     cmd: python -m deckard.layers.clean_data --i plots/cifar/merged.csv --o plots/cifar/clean.csv
       --config "../conf/clean.yaml"
@@ -174,13 +158,8 @@
     outs:
     - path: plots/cifar/clean.csv
       hash: md5
-<<<<<<< HEAD
-      md5: a125c8f0b5b2c1ad3f9122e388baab66
-      size: 9102229
-=======
       md5: f6506c50252d904308f67f55f281c0e8
       size: 4638245
->>>>>>> 85dea7e9
   clean@cifar100:
     cmd: python -m deckard.layers.clean_data --i plots/cifar100/merged.csv --o plots/cifar100/clean.csv
       --config "../conf/clean.yaml"
@@ -191,13 +170,8 @@
       size: 373
     - path: plots/cifar100/merged.csv
       hash: md5
-<<<<<<< HEAD
-      md5: d6b7a5cffcfe3b1ce3e86e33fdd58738
-      size: 18547746
-=======
       md5: 37d9468e287e2d8409334e2d771a371e
       size: 19653431
->>>>>>> 85dea7e9
     params:
       ../conf/clean.yaml:
         attacks:
@@ -222,13 +196,8 @@
     outs:
     - path: plots/cifar100/clean.csv
       hash: md5
-<<<<<<< HEAD
-      md5: 665e5a76445a5dfe5a0c00f83d3647ba
-      size: 9018968
-=======
       md5: d8c937ae54b9f6d8558863ead2e19a6a
       size: 3498981
->>>>>>> 85dea7e9
   clean@bit_depth/mnist/:
     cmd: python -m deckard.layers.clean_data --i bit_depth/mnist//attack.csv --o bit_depth/mnist//clean.csv
       --config "../conf/clean.yaml"
@@ -353,23 +322,6 @@
       size: 1351
     - path: plots/mnist/clean.csv
       hash: md5
-<<<<<<< HEAD
-      md5: a14975912f4445413e69927b340218f5
-      size: 9091050
-    outs:
-    - path: plots/mnist/adv_failure_rate_vs_train_time.pdf
-      hash: md5
-      md5: 2c360c1bec6486ef17869ccdec88c889
-      size: 16699
-    - path: plots/mnist/ben_failure_rate_vs_train_time.pdf
-      hash: md5
-      md5: 791cc597e9056d99167b0787b00be724
-      size: 17402
-    - path: plots/mnist/train_time_vs_accuracy.pdf
-      hash: md5
-      md5: 5852e6ad1ef8026ad2e525923598be1b
-      size: 21821
-=======
       md5: b8947e66cc080181238a0aa6acc2d295
       size: 4760564
     outs:
@@ -385,7 +337,6 @@
       hash: md5
       md5: aa5a97157b6b71119b5c457ef2ff22e9
       size: 20906
->>>>>>> 85dea7e9
   plot@cifar:
     cmd: python -m deckard.layers.plots --path plots/cifar --file plots/cifar/clean.csv  -c
       "../conf/plots.yaml"
@@ -396,23 +347,6 @@
       size: 1351
     - path: plots/cifar/clean.csv
       hash: md5
-<<<<<<< HEAD
-      md5: a125c8f0b5b2c1ad3f9122e388baab66
-      size: 9102229
-    outs:
-    - path: plots/cifar/adv_failure_rate_vs_train_time.pdf
-      hash: md5
-      md5: 23e69cbab34a82b3e789975e575db9a9
-      size: 16703
-    - path: plots/cifar/ben_failure_rate_vs_train_time.pdf
-      hash: md5
-      md5: 3e39fa775300e841b0aa76390eb860f0
-      size: 17410
-    - path: plots/cifar/train_time_vs_accuracy.pdf
-      hash: md5
-      md5: 9a46ca5b42a46b44f4b8d1b5036ec70f
-      size: 22574
-=======
       md5: f6506c50252d904308f67f55f281c0e8
       size: 4638245
     outs:
@@ -428,7 +362,6 @@
       hash: md5
       md5: d60417e6c093a7bdffce566784583555
       size: 20906
->>>>>>> 85dea7e9
   plot@cifar100:
     cmd: python -m deckard.layers.plots --path plots/cifar100 --file plots/cifar100/clean.csv  -c
       "../conf/plots.yaml"
@@ -439,23 +372,6 @@
       size: 1351
     - path: plots/cifar100/clean.csv
       hash: md5
-<<<<<<< HEAD
-      md5: 665e5a76445a5dfe5a0c00f83d3647ba
-      size: 9018968
-    outs:
-    - path: plots/cifar100/adv_failure_rate_vs_train_time.pdf
-      hash: md5
-      md5: 4d2d747d54eda82439989bb6db36cc86
-      size: 138119
-    - path: plots/cifar100/ben_failure_rate_vs_train_time.pdf
-      hash: md5
-      md5: 2672ba05e9d4e1852ac988b88d5a241b
-      size: 47359
-    - path: plots/cifar100/train_time_vs_accuracy.pdf
-      hash: md5
-      md5: 00584d6ce8d84a0948e3631a4d54749c
-      size: 23810
-=======
       md5: d8c937ae54b9f6d8558863ead2e19a6a
       size: 3498981
     outs:
@@ -471,7 +387,6 @@
       hash: md5
       md5: a9bad5e794b3987be2dd8e4fe4960b83
       size: 20906
->>>>>>> 85dea7e9
   plot@bit_depth/mnist/:
     cmd: python -m deckard.layers.plots --path bit_depth/mnist/ --file bit_depth/mnist//clean.csv
       -o plot_data.csv -c "../conf/plots.yaml"
@@ -522,8 +437,6 @@
       hash: md5
       md5: 498dc613bf96aa721afbfc1c15d92a19
       size: 20906
-<<<<<<< HEAD
-=======
   merge@mnist:
     cmd: python merge.py  --big_dir data/bit_depth/mnist --little_dir data/mnist --config
       ../conf/afr.yaml --data_file raw.csv --output_folder plots/mnist/ --output_file
@@ -614,7 +527,6 @@
       hash: md5
       md5: 37d9468e287e2d8409334e2d771a371e
       size: 19653431
->>>>>>> 85dea7e9
   afr@mnist:
     cmd: python -m deckard.layers.afr --dataset mnist --data_file plots/mnist/clean.csv
       --config_file "../conf/afr.yaml" --plots_folder plots/mnist/
@@ -625,51 +537,6 @@
       size: 8193
     - path: plots/mnist/clean.csv
       hash: md5
-<<<<<<< HEAD
-      md5: a14975912f4445413e69927b340218f5
-      size: 9091050
-    outs:
-    - path: plots/mnist/aft_comparison.csv
-      hash: md5
-      md5: 75649efa8976a848cb820dde571ac2e6
-      size: 211
-    - path: plots/mnist/aft_comparison.tex
-      hash: md5
-      md5: d87ca3419fce3ebfdcdcdaac8f4ec670
-      size: 451
-    - path: plots/mnist/cox_aft.pdf
-      hash: md5
-      md5: 34cfbec91e0522a77b90ebe0c862556f
-      size: 20224
-    - path: plots/mnist/cox_epochs_partial_effect.pdf
-      hash: md5
-      md5: 2ad962115cd66dce8b6dabb524f3b6fa
-      size: 32890
-    - path: plots/mnist/log_logistic_aft.pdf
-      hash: md5
-      md5: 1f57552a2314a19169536751d33f7c08
-      size: 22925
-    - path: plots/mnist/log_logistic_epochs_partial_effect.pdf
-      hash: md5
-      md5: ccc23d3ea3078218d3693e91e3a5e1de
-      size: 27825
-    - path: plots/mnist/log_normal_aft.pdf
-      hash: md5
-      md5: aad7a0ff77b3e035251849d88ca35008
-      size: 23995
-    - path: plots/mnist/log_normal_epochs_partial_effect.pdf
-      hash: md5
-      md5: 99f08e5a8cbf71c69d425006f33492b3
-      size: 28351
-    - path: plots/mnist/weibull_aft.pdf
-      hash: md5
-      md5: 6778862378f1caa9d11d9050611a3593
-      size: 31870
-    - path: plots/mnist/weibull_epochs_partial_effect.pdf
-      hash: md5
-      md5: acfc9fe6605bf6f3a6456048bd0c9392
-      size: 27246
-=======
       md5: b8947e66cc080181238a0aa6acc2d295
       size: 4760564
     outs:
@@ -713,7 +580,6 @@
       hash: md5
       md5: df14b1834c8945b6f4ff467da6f5bfa9
       size: 28115
->>>>>>> 85dea7e9
   afr@cifar:
     cmd: python -m deckard.layers.afr --dataset cifar --data_file plots/cifar/clean.csv
       --config_file "../conf/afr.yaml" --plots_folder plots/cifar/
@@ -724,51 +590,6 @@
       size: 8193
     - path: plots/cifar/clean.csv
       hash: md5
-<<<<<<< HEAD
-      md5: a125c8f0b5b2c1ad3f9122e388baab66
-      size: 9102229
-    outs:
-    - path: plots/cifar/aft_comparison.csv
-      hash: md5
-      md5: fe4c01a879f59639d319f02d18c1dbba
-      size: 211
-    - path: plots/cifar/aft_comparison.tex
-      hash: md5
-      md5: d21b263ad8bbd00dba6684c9ea90aa1b
-      size: 451
-    - path: plots/cifar/cox_aft.pdf
-      hash: md5
-      md5: 918d3ee2d1d1f82403da3f344fe0ed66
-      size: 19813
-    - path: plots/cifar/cox_epochs_partial_effect.pdf
-      hash: md5
-      md5: 51a44013cb4373541e0b397a2c4c9909
-      size: 32935
-    - path: plots/cifar/log_logistic_aft.pdf
-      hash: md5
-      md5: 12bc7e565631dfa700430dc1188e0ad7
-      size: 22926
-    - path: plots/cifar/log_logistic_epochs_partial_effect.pdf
-      hash: md5
-      md5: 102a6036756a0f436a6c91626b19225c
-      size: 27917
-    - path: plots/cifar/log_normal_aft.pdf
-      hash: md5
-      md5: cbeb3472711e4928ab7fb2f6dab3df2e
-      size: 23625
-    - path: plots/cifar/log_normal_epochs_partial_effect.pdf
-      hash: md5
-      md5: 94f10a1fd2341bd0961f6fea675727ba
-      size: 28446
-    - path: plots/cifar/weibull_aft.pdf
-      hash: md5
-      md5: 2983464583fe7f244f34676d2eee39f1
-      size: 31869
-    - path: plots/cifar/weibull_epochs_partial_effect.pdf
-      hash: md5
-      md5: 1e6682f5a5828c4bae7e24fc744a99c4
-      size: 27839
-=======
       md5: f6506c50252d904308f67f55f281c0e8
       size: 4638245
     outs:
@@ -812,7 +633,6 @@
       hash: md5
       md5: 5f2ec28a6edc69422f6c17dadc3e90cb
       size: 28419
->>>>>>> 85dea7e9
   afr@cifar100:
     cmd: python -m deckard.layers.afr --dataset cifar100 --data_file plots/cifar100/clean.csv
       --config_file "../conf/afr.yaml" --plots_folder plots/cifar100/
@@ -823,285 +643,6 @@
       size: 8193
     - path: plots/cifar100/clean.csv
       hash: md5
-<<<<<<< HEAD
-      md5: 665e5a76445a5dfe5a0c00f83d3647ba
-      size: 9018968
-    outs:
-    - path: plots/cifar100/aft_comparison.csv
-      hash: md5
-      md5: 19a561633d5cc9a08e9df637d6a50c89
-      size: 211
-    - path: plots/cifar100/aft_comparison.tex
-      hash: md5
-      md5: 2fed9d35933b54943997a5d3cd94af34
-      size: 457
-    - path: plots/cifar100/cox_aft.pdf
-      hash: md5
-      md5: 0866f46cc1dab65156a263320ae297ad
-      size: 19506
-    - path: plots/cifar100/cox_epochs_partial_effect.pdf
-      hash: md5
-      md5: 8e2fcff5d8978649a569a77a6469111c
-      size: 34190
-    - path: plots/cifar100/log_logistic_aft.pdf
-      hash: md5
-      md5: 899a6f4a4d5ba4e37a143d6788af0a72
-      size: 22937
-    - path: plots/cifar100/log_logistic_epochs_partial_effect.pdf
-      hash: md5
-      md5: 8c6fc2e327a941cb60ed24337872bda8
-      size: 28138
-    - path: plots/cifar100/log_normal_aft.pdf
-      hash: md5
-      md5: 29f08dd22b9ddda7063e9ed5fa7d1338
-      size: 23631
-    - path: plots/cifar100/log_normal_epochs_partial_effect.pdf
-      hash: md5
-      md5: 81ef8750508d5b297d3f2217cd32299d
-      size: 28586
-    - path: plots/cifar100/weibull_aft.pdf
-      hash: md5
-      md5: cba44555ff83b441927ff25bc4853948
-      size: 32241
-    - path: plots/cifar100/weibull_epochs_partial_effect.pdf
-      hash: md5
-      md5: d3bccc5a5f78b454c6eb3e474d70576f
-      size: 27335
-  afr@bit_depth/mnist/:
-    cmd: python -m deckard.layers.afr --dataset bit_depth/mnist/ --data_file bit_depth/mnist//clean.csv
-      --config_file "../conf/afr.yaml" --plots_folder bit_depth/mnist//
-    deps:
-    - path: ../conf/afr.yaml
-      hash: md5
-      md5: 2f7ff61ce1517a4320ab990cbf5f2b16
-      size: 8084
-    - path: bit_depth/mnist//clean.csv
-      hash: md5
-      md5: be9c19e571e973494d1ec9d5e5c296aa
-      size: 4616360
-    outs:
-    - path: bit_depth/mnist//aft_comparison.csv
-      hash: md5
-      md5: 005f7fad3e004cd1aeba4d7026fec59f
-      size: 206
-    - path: bit_depth/mnist//aft_comparison.tex
-      hash: md5
-      md5: dadb9ff937ff4439a3417470875dbff0
-      size: 467
-    - path: bit_depth/mnist//cox_aft.pdf
-      hash: md5
-      md5: 464d748d09b5a74e4caf7dcba53c7765
-      size: 19845
-    - path: bit_depth/mnist//cox_epochs_partial_effect.pdf
-      hash: md5
-      md5: 43d1816f6d9787447db3f6b4165b06e9
-      size: 36065
-    - path: bit_depth/mnist//log_logistic_aft.pdf
-      hash: md5
-      md5: c6263466d092370807856b8e7b3b7076
-      size: 22924
-    - path: bit_depth/mnist//log_logistic_epochs_partial_effect.pdf
-      hash: md5
-      md5: 13444657c03eb7657a97ade1e8d1e757
-      size: 29056
-    - path: bit_depth/mnist//log_normal_aft.pdf
-      hash: md5
-      md5: 4cd001effbde77d0a6b73d27b76f59bd
-      size: 23623
-    - path: bit_depth/mnist//log_normal_epochs_partial_effect.pdf
-      hash: md5
-      md5: 7027ffe31c4577b7715a051fbe407037
-      size: 29511
-    - path: bit_depth/mnist//weibull_aft.pdf
-      hash: md5
-      md5: cd3ede6772afe1ec39fbbfb4b665be61
-      size: 31852
-    - path: bit_depth/mnist//weibull_epochs_partial_effect.pdf
-      hash: md5
-      md5: 88c5aa82888d12799b0d6fac49ad1342
-      size: 29294
-  afr@bit_depth/cifar/:
-    cmd: python -m deckard.layers.afr --dataset bit_depth/cifar/ --data_file bit_depth/cifar//clean.csv
-      --config_file "../conf/afr.yaml" --plots_folder bit_depth/cifar//
-    deps:
-    - path: ../conf/afr.yaml
-      hash: md5
-      md5: 2f7ff61ce1517a4320ab990cbf5f2b16
-      size: 8084
-    - path: bit_depth/cifar//clean.csv
-      hash: md5
-      md5: 87925c04208c680ca5f74ff9b06771cc
-      size: 4499337
-    outs:
-    - path: bit_depth/cifar//aft_comparison.csv
-      hash: md5
-      md5: 31691c01a4d8111943a3a1d32f9e3ebb
-      size: 204
-    - path: bit_depth/cifar//aft_comparison.tex
-      hash: md5
-      md5: db7e6f8c03c430d64f78f6a3080b5def
-      size: 467
-    - path: bit_depth/cifar//cox_aft.pdf
-      hash: md5
-      md5: 4056b0e496ac3a40a8fea027bd0f52a7
-      size: 19876
-    - path: bit_depth/cifar//cox_epochs_partial_effect.pdf
-      hash: md5
-      md5: 8fcf5fd69b6aa2e70e518b53b4df292e
-      size: 32754
-    - path: bit_depth/cifar//log_logistic_aft.pdf
-      hash: md5
-      md5: 7cbe9fc3ea456e4b58586e7bbec4f8ac
-      size: 22935
-    - path: bit_depth/cifar//log_logistic_epochs_partial_effect.pdf
-      hash: md5
-      md5: a1359c6b99df8423c27602bd174a869d
-      size: 28501
-    - path: bit_depth/cifar//log_normal_aft.pdf
-      hash: md5
-      md5: c5b535be1360c67342029214a79e9fb8
-      size: 23626
-    - path: bit_depth/cifar//log_normal_epochs_partial_effect.pdf
-      hash: md5
-      md5: bbd9c216373bc3adb953bd504580e58b
-      size: 28805
-    - path: bit_depth/cifar//weibull_aft.pdf
-      hash: md5
-      md5: cf81ad1f8b61d2a1a6100bae5e7c9120
-      size: 31870
-    - path: bit_depth/cifar//weibull_epochs_partial_effect.pdf
-      hash: md5
-      md5: 5f1f798dbcf45d5d3013b17b75d539a2
-      size: 28387
-  plot@bit_depth/cifar100/:
-    cmd: python -m deckard.layers.plots --path bit_depth/cifar100/ --file bit_depth/cifar100//clean.csv
-      -o plot_data.csv -c "../conf/plots.yaml"
-    deps:
-    - path: ../conf/plots.yaml
-      hash: md5
-      md5: f874ee0b44e22fa0a7759900ad1b2221
-      size: 1351
-    - path: bit_depth/cifar100//clean.csv
-      hash: md5
-      md5: 9b824fca1d0efc263cb84f051005e232
-      size: 2403993
-    outs:
-    - path: bit_depth/cifar100//adv_failure_rate_vs_train_time.pdf
-      hash: md5
-      md5: 6f3f8c6c616fde7c66e9185c8e419cc0
-      size: 21180
-    - path: bit_depth/cifar100//ben_failure_rate_vs_train_time.pdf
-      hash: md5
-      md5: 09bde7a2f4e8c81e644eeaaf6c59784b
-      size: 18780
-    - path: bit_depth/cifar100//train_time_vs_accuracy.pdf
-      hash: md5
-      md5: 4780e39f698b096e1af30484c96a1020
-      size: 20906
-  afr@bit_depth/cifar100/:
-    cmd: python -m deckard.layers.afr --dataset bit_depth/cifar100/ --data_file bit_depth/cifar100//clean.csv
-      --config_file "../conf/afr.yaml" --plots_folder bit_depth/cifar100//
-    deps:
-    - path: ../conf/afr.yaml
-      hash: md5
-      md5: 2f7ff61ce1517a4320ab990cbf5f2b16
-      size: 8084
-    - path: bit_depth/cifar100//clean.csv
-      hash: md5
-      md5: 9b824fca1d0efc263cb84f051005e232
-      size: 2403993
-    outs:
-    - path: bit_depth/cifar100//aft_comparison.csv
-      hash: md5
-      md5: 658cd7c48b76641e3fda34336feccc7c
-      size: 204
-    - path: bit_depth/cifar100//aft_comparison.tex
-      hash: md5
-      md5: 74305c44bf6406bb7fd7f5c401f49c19
-      size: 473
-    - path: bit_depth/cifar100//cox_aft.pdf
-      hash: md5
-      md5: 250ba5a5be747cface3a9ec77fa269b1
-      size: 19872
-    - path: bit_depth/cifar100//cox_epochs_partial_effect.pdf
-      hash: md5
-      md5: df843106e13b4ee688b4727b53a5a3ac
-      size: 29415
-    - path: bit_depth/cifar100//log_logistic_aft.pdf
-      hash: md5
-      md5: 90a0016fb6a1f85a6ef42131d123d97c
-      size: 22925
-    - path: bit_depth/cifar100//log_logistic_epochs_partial_effect.pdf
-      hash: md5
-      md5: 23b8087b03afb16f29b09c4cbed09b11
-      size: 30511
-    - path: bit_depth/cifar100//log_normal_aft.pdf
-      hash: md5
-      md5: 400c9fbfa2fb07d15f1e449b738d6a74
-      size: 23996
-    - path: bit_depth/cifar100//log_normal_epochs_partial_effect.pdf
-      hash: md5
-      md5: 5fb00d45f339547852f0772768f1efe9
-      size: 31109
-    - path: bit_depth/cifar100//weibull_aft.pdf
-      hash: md5
-      md5: e9942fd0735b01427d6024d7ac80ef04
-      size: 31869
-    - path: bit_depth/cifar100//weibull_epochs_partial_effect.pdf
-      hash: md5
-      md5: 33fad63a9c8c692a91ce0e42a10bd002
-      size: 30264
-  merge:
-    cmd: python merge.py  --big_dir bit_depth --datasets mnist cifar cifar100 --config
-      ../conf/afr.yaml --data_file attack.csv
-    deps:
-    - path: ../conf/clean.yaml
-      hash: md5
-      md5: c0bfb9304aacb5239da46845148a028b
-      size: 389
-    - path: bit_depth/cifar/attack.csv
-      hash: md5
-      md5: f8af91790f0fabe6bf17878379ea5541
-      size: 5174817
-    - path: bit_depth/cifar100/attack.csv
-      hash: md5
-      md5: af03ce29cacd070f9544242ecead9605
-      size: 2764244
-    - path: bit_depth/mnist/attack.csv
-      hash: md5
-      md5: 931d5f4dbd17abe4c31689f81dadf8a3
-      size: 5302969
-    params:
-      ../conf/clean.yaml:
-        fillna:
-          Epochs: 20
-          FGM: 0.0
-          FSQ: 32
-          Control: 18
-          Batch_Size: 1024
-    outs:
-    - path: cifar/merged.csv
-      hash: md5
-      md5: a6a7652c510dabf337d850720a7dacb4
-      size: 14930733
-    - path: cifar100/merged.csv
-      hash: md5
-      md5: 5faa77876ec19c9a399f2dc949e2fe97
-      size: 18486413
-    - path: mnist/merged.csv
-      hash: md5
-      md5: 4599a8648c7ac726a387b09591b7bc6d
-      size: 15031592
-  merge@mnist:
-    cmd: python merge.py  --big_dir data/bit_depth/mnist --little_dir data/mnist --config
-      ../conf/afr.yaml --data_file raw.csv --output_folder plots/mnist/ --output_file
-      merged.csv
-    deps:
-    - path: ../conf/clean.yaml
-      hash: md5
-      md5: eba3dd17dd820ad8273a37ba57ea73b7
-      size: 373
-=======
       md5: d8c937ae54b9f6d8558863ead2e19a6a
       size: 3498981
     outs:
@@ -1149,39 +690,10 @@
     cmd: python -m deckard.layers.query_kepler --input_file data/bit_depth/mnist/raw.csv
       --output_file data/bit_depth/mnist/power.csv
     deps:
->>>>>>> 85dea7e9
     - path: data/bit_depth/mnist/raw.csv
       hash: md5
       md5: 931d5f4dbd17abe4c31689f81dadf8a3
       size: 5302969
-<<<<<<< HEAD
-    - path: data/mnist/raw.csv
-      hash: md5
-      md5: 49a0f8e54e50ce0f68929842fe150bb4
-      size: 9741090
-    params:
-      ../conf/clean.yaml:
-        fillna:
-          Epochs: 20
-          FGM: 0.0
-          FSQ: 32
-          Control: 18
-          Batch_Size: 1024
-    outs:
-    - path: plots/mnist/merged.csv
-      hash: md5
-      md5: 2d6929af603db1b4f0ae106fc31ae713
-      size: 15053785
-  merge@cifar:
-    cmd: python merge.py  --big_dir data/bit_depth/cifar --little_dir data/cifar --config
-      ../conf/afr.yaml --data_file raw.csv --output_folder plots/cifar/ --output_file
-      merged.csv
-    deps:
-    - path: ../conf/clean.yaml
-      hash: md5
-      md5: eba3dd17dd820ad8273a37ba57ea73b7
-      size: 373
-=======
     outs:
     - path: data/bit_depth/mnist/power.csv
       hash: md5
@@ -1191,43 +703,10 @@
     cmd: python -m deckard.layers.query_kepler --input_file data/bit_depth/cifar/raw.csv
       --output_file data/bit_depth/cifar/power.csv
     deps:
->>>>>>> 85dea7e9
     - path: data/bit_depth/cifar/raw.csv
       hash: md5
       md5: f8af91790f0fabe6bf17878379ea5541
       size: 5174817
-<<<<<<< HEAD
-    - path: data/cifar/raw.csv
-      hash: md5
-      md5: b0bc8f836427dfd15154db3eb951c770
-      size: 9768945
-    params:
-      ../conf/clean.yaml:
-        fillna:
-          Epochs: 20
-          FGM: 0.0
-          FSQ: 32
-          Control: 18
-          Batch_Size: 1024
-    outs:
-    - path: plots/cifar/merged.csv
-      hash: md5
-      md5: d391c352c3777885f066ddb922105832
-      size: 14952800
-  merge@cifar100:
-    cmd: python merge.py  --big_dir data/bit_depth/cifar100 --little_dir data/cifar100
-      --config ../conf/afr.yaml --data_file raw.csv --output_folder plots/cifar100/
-      --output_file merged.csv
-    deps:
-    - path: ../conf/clean.yaml
-      hash: md5
-      md5: eba3dd17dd820ad8273a37ba57ea73b7
-      size: 373
-    - path: data/bit_depth/cifar100/raw.csv
-      hash: md5
-      md5: 7721c65085fd7fa26a2558e88ceecd6f
-      size: 2795520
-=======
     outs:
     - path: data/bit_depth/cifar/power.csv
       hash: md5
@@ -1241,29 +720,12 @@
       hash: md5
       md5: 37b87d60ad6e609c8c5a42c8c5623ee5
       size: 3900609
->>>>>>> 85dea7e9
     - path: data/cifar100/raw.csv
       hash: md5
       md5: b60317375748c88064e0fbc7648664ad
       size: 15729259
-<<<<<<< HEAD
-    params:
-      ../conf/clean.yaml:
-        fillna:
-          Epochs: 20
-          FGM: 0.0
-          FSQ: 32
-          Control: 18
-          Batch_Size: 1024
-    outs:
-    - path: plots/cifar100/merged.csv
-      hash: md5
-      md5: d6b7a5cffcfe3b1ce3e86e33fdd58738
-      size: 18547746
-=======
     outs:
     - path: data/cifar100/power.csv
       hash: md5
       md5: f51f0d4ebd105f64829af90a0212de00
-      size: 16081846
->>>>>>> 85dea7e9
+      size: 16081846