import pandas as pd
from pathlib import Path
import seaborn as sns
import matplotlib.pyplot as plt
from deckard.layers.plots import set_matplotlib_vars

set_matplotlib_vars()


sns.set_theme(style="whitegrid", font_scale=1.8, font="times new roman")

normal_dir = "data"
datasets = ["mnist", "cifar", "cifar100"]
extra_data_dir = "bit_depth"

# 
big_df = pd.DataFrame()
for data in datasets:
    df = pd.read_csv(
        Path(normal_dir) / data / "power.csv",
        index_col=0,
        low_memory=False,
    )
    df["dataset"] = data
    big_df = pd.concat([big_df, df], axis=0)
    if Path(normal_dir, extra_data_dir, data, "power.csv").exists():
        extra_df = pd.read_csv(
            Path(normal_dir, extra_data_dir, data, "power.csv"),
            index_col=0,
            low_memory=False,
        )
        extra_df["dataset"] = data
        big_df = pd.concat([big_df, extra_df], axis=0)


# if "l4" in big_df.device_id.str.lower().unique():
ben_train_samples = pd.Series(big_df["train_time"] / big_df["train_time_per_sample"])
ben_pred_samples = pd.Series(big_df["predict_time"] / big_df["predict_time_per_sample"])
adv_pred_samples = pd.Series(
    big_df["adv_predict_time"] / big_df["adv_predict_time_per_sample"],
)
big_df = big_df.assign(ben_pred_samples=ben_pred_samples.values)
big_df = big_df.assign(adv_pred_samples=adv_pred_samples.values)
big_df = big_df.assign(ben_train_samples=ben_train_samples.values)
big_df["train_time"] = big_df["train_time"] / big_df["ben_train_samples"]
big_df["predict_time"] = big_df["predict_time"] / (big_df["ben_pred_samples"] * 0.25)
big_df["adv_fit_time"] = big_df["adv_fit_time"] / big_df["adv_pred_samples"]
big_df["train_power"] = big_df["train_power"] / big_df["ben_train_samples"]
big_df["predict_power"] = big_df["predict_power"] / big_df["ben_pred_samples"]
big_df["adv_fit_power"] = big_df["adv_fit_power"] / big_df["adv_pred_samples"]


memory_bandwith = {
    "nvidia-tesla-p100": 732,
    "nvidia-tesla-v100": 900,
    "nvidia-l4": 250,
}
dataset_resolution = {
    "mnist": 28,
    "cifar": 32,
    "cifar100": 32,
}
dataset_channels = {
    "mnist": 1,
    "cifar": 3,
    "cifar100": 3,
}
dataset_classes = {
    "mnist": 10,
    "cifar": 10,
    "cifar100": 100,
}
cost = {
    "nvidia-tesla-p100": 1.60,
    "nvidia-tesla-v100": 2.55,
    "nvidia-l4": 0.81,
}
epochs = "model.trainer.nb_epoch"
batch_size = "model.trainer.batch_size"
bit_depth = "model.art.preprocessor.bit_depth"
resolution = "n_pixels"

# Add Metadata
for device in big_df.device_id.unique():
    big_df.loc[big_df.device_id == device, "peak_memory_bandwidth"] = float(
        memory_bandwith[device],
    )
    big_df.loc[big_df.device_id == device, "cost"] = float(cost[device])
big_df["train_cost"] = big_df["train_time"] * big_df["cost"]
big_df["predict_cost"] = big_df["predict_time"] * big_df["cost"]
big_df["adv_fit_cost"] = big_df["adv_fit_time"] * big_df["cost"]
for dataset in big_df.dataset.unique():
    big_df.loc[big_df.dataset == dataset, "n_pixels"] = int(
        dataset_resolution[dataset] ** 2,
    )
    big_df.loc[big_df.dataset == dataset, "n_channels"] = int(dataset_channels[dataset])
    big_df.loc[big_df.dataset == dataset, "n_classes"] = int(dataset_classes[dataset])

big_df.loc[:, "memory_per_batch"] = (
    big_df[batch_size] * big_df[resolution] * big_df[resolution] * big_df[bit_depth] / 8
).values
big_df["Device"] = big_df["device_id"].str.replace("-", " ").str.title()
big_df = big_df.reset_index(drop=True)
Path("data/combined").mkdir(parents=True, exist_ok=True)
Path("plots/combined").mkdir(parents=True, exist_ok=True)
big_df.to_csv("data/combined/combined.csv")
big_df = pd.read_csv("data/combined/combined.csv", index_col=0, low_memory=False)

# Accuracy Plot
fig, ax = plt.subplots(1, 2, figsize=(8, 5))
ben_acc = sns.boxenplot(
    data=big_df,
    x="dataset",
    y="accuracy",
    hue="Device",
    ax=ax[0],
)
<<<<<<< HEAD
=======
ben_acc.legend().remove()
>>>>>>> 5c89e101
ben_acc.set_title("")
ben_acc.set_ylabel("Ben. Accuracy")
ben_acc.set_xlabel("Dataset")
ben_acc.legend().remove()
adv_acc = sns.boxenplot(
    data=big_df,
    x="dataset",
    y="adv_accuracy",
    hue="Device",
    ax=ax[1],
)
adv_acc.set_title("")
adv_acc.set_ylabel("Adv. Accuracy")
adv_acc.set_xlabel("Dataset")
adv_acc.legend(bbox_to_anchor=(1.05, 1), loc=2, borderaxespad=0.0)
<<<<<<< HEAD
for _, ax in enumerate(fig.axes):
=======
for i, ax in enumerate(fig.axes):
>>>>>>> 5c89e101
    ax.set_xticklabels(ax.get_xticklabels(), rotation=90)
fig.tight_layout()
fig.savefig("plots/combined/acc.pdf")

# Time Plot
fig, ax = plt.subplots(1, 3, figsize=(16, 5))
train_time = sns.boxenplot(
    data=big_df,
    x="dataset",
    y="train_time",
    hue="Device",
    ax=ax[0],
)
<<<<<<< HEAD
=======
train_time.legend().remove()
>>>>>>> 5c89e101
train_time.set_title("")
train_time.set_ylabel("$t_{t}$ (seconds)")
train_time.set_xlabel("Dataset")
train_time.legend().remove()
predict_time = sns.boxenplot(
    data=big_df,
    x="dataset",
    y="predict_time",
    hue="Device",
    ax=ax[1],
)
<<<<<<< HEAD
=======
predict_time.legend().remove()
>>>>>>> 5c89e101
predict_time.set_title("")
predict_time.set_ylabel("$t_{i}$ (seconds)")
predict_time.set_xlabel("Dataset")
predict_time.legend().remove()
adv_fit_time = sns.boxenplot(
    data=big_df,
    x="dataset",
    y="adv_fit_time",
    hue="Device",
    ax=ax[2],
)
adv_fit_time.set_title("")
adv_fit_time.set_ylabel("$t_{a}$ (seconds)")
adv_fit_time.set_xlabel("Dataset")
adv_fit_time.legend(bbox_to_anchor=(1.05, 1), loc=2, borderaxespad=0.0)
fig.tight_layout()
fig.savefig("plots/combined/time.pdf")

# Power Plot
fig, ax = plt.subplots(1, 3, figsize=(18, 5))
train_time = sns.boxenplot(
    data=big_df,
    x="dataset",
    y="train_power",
    hue="Device",
    ax=ax[0],
)
<<<<<<< HEAD
=======
train_time.legend().remove()
>>>>>>> 5c89e101
train_time.set_title("")
train_time.set_ylabel("$P_{t}$ (Watts)")
train_time.set_xlabel("Dataset")
train_time.legend().remove()
predict_time = sns.boxenplot(
    data=big_df,
    x="dataset",
    y="predict_power",
    hue="Device",
    ax=ax[1],
)
<<<<<<< HEAD
=======
predict_time.legend().remove()
>>>>>>> 5c89e101
predict_time.set_title("")
predict_time.set_ylabel("$P_{i}$ (Watts)")
predict_time.set_xlabel("Dataset")
predict_time.legend().remove()
adv_fit_time = sns.boxenplot(
    data=big_df,
    x="dataset",
    y="adv_fit_power",
    hue="Device",
    ax=ax[2],
)
adv_fit_time.set_title("")
adv_fit_time.set_ylabel("$P_{a}$ (Watts)")
adv_fit_time.set_xlabel("Dataset")
adv_fit_time.legend(bbox_to_anchor=(1.05, 1), loc=2, borderaxespad=0.0)
fig.tight_layout()
fig.savefig("plots/combined/power.pdf")

<<<<<<< HEAD
# Cost Plot
=======
# Monetary Cost Plot
>>>>>>> 5c89e101
fig, ax = plt.subplots(1, 3, figsize=(18, 5))
train_cost = sns.boxenplot(
    data=big_df,
    x="dataset",
    y="train_cost",
    hue="Device",
    ax=ax[0],
)
<<<<<<< HEAD
=======
train_cost.legend().remove()
>>>>>>> 5c89e101
train_cost.set_title("")
train_cost.set_ylabel("$C_{t}$ (USD)")
train_cost.set_xlabel("Dataset")
train_cost.legend().remove()
predict_cost = sns.boxenplot(
    data=big_df,
    x="dataset",
    y="predict_cost",
    hue="Device",
    ax=ax[1],
)
<<<<<<< HEAD
=======
predict_cost.legend().remove()
>>>>>>> 5c89e101
predict_cost.set_title("")
predict_cost.set_ylabel("$C_{i}$ (USD)")
predict_cost.set_xlabel("Dataset")
predict_cost.legend().remove()
adv_fit_cost = sns.boxenplot(
    data=big_df,
    x="dataset",
    y="adv_fit_cost",
    hue="Device",
    ax=ax[2],
)
adv_fit_cost.set_title("")
adv_fit_cost.set_ylabel("$C_{a}$ (USD)")
adv_fit_cost.set_xlabel("Dataset")
adv_fit_cost.legend(bbox_to_anchor=(1.05, 1), loc=2, borderaxespad=0.0)
fig.tight_layout()
fig.savefig("plots/combined/cost.pdf")<|MERGE_RESOLUTION|>--- conflicted
+++ resolved
@@ -115,10 +115,6 @@
     hue="Device",
     ax=ax[0],
 )
-<<<<<<< HEAD
-=======
-ben_acc.legend().remove()
->>>>>>> 5c89e101
 ben_acc.set_title("")
 ben_acc.set_ylabel("Ben. Accuracy")
 ben_acc.set_xlabel("Dataset")
@@ -134,11 +130,7 @@
 adv_acc.set_ylabel("Adv. Accuracy")
 adv_acc.set_xlabel("Dataset")
 adv_acc.legend(bbox_to_anchor=(1.05, 1), loc=2, borderaxespad=0.0)
-<<<<<<< HEAD
 for _, ax in enumerate(fig.axes):
-=======
-for i, ax in enumerate(fig.axes):
->>>>>>> 5c89e101
     ax.set_xticklabels(ax.get_xticklabels(), rotation=90)
 fig.tight_layout()
 fig.savefig("plots/combined/acc.pdf")
@@ -152,10 +144,6 @@
     hue="Device",
     ax=ax[0],
 )
-<<<<<<< HEAD
-=======
-train_time.legend().remove()
->>>>>>> 5c89e101
 train_time.set_title("")
 train_time.set_ylabel("$t_{t}$ (seconds)")
 train_time.set_xlabel("Dataset")
@@ -167,10 +155,6 @@
     hue="Device",
     ax=ax[1],
 )
-<<<<<<< HEAD
-=======
-predict_time.legend().remove()
->>>>>>> 5c89e101
 predict_time.set_title("")
 predict_time.set_ylabel("$t_{i}$ (seconds)")
 predict_time.set_xlabel("Dataset")
@@ -198,10 +182,6 @@
     hue="Device",
     ax=ax[0],
 )
-<<<<<<< HEAD
-=======
-train_time.legend().remove()
->>>>>>> 5c89e101
 train_time.set_title("")
 train_time.set_ylabel("$P_{t}$ (Watts)")
 train_time.set_xlabel("Dataset")
@@ -213,10 +193,6 @@
     hue="Device",
     ax=ax[1],
 )
-<<<<<<< HEAD
-=======
-predict_time.legend().remove()
->>>>>>> 5c89e101
 predict_time.set_title("")
 predict_time.set_ylabel("$P_{i}$ (Watts)")
 predict_time.set_xlabel("Dataset")
@@ -235,11 +211,7 @@
 fig.tight_layout()
 fig.savefig("plots/combined/power.pdf")
 
-<<<<<<< HEAD
 # Cost Plot
-=======
-# Monetary Cost Plot
->>>>>>> 5c89e101
 fig, ax = plt.subplots(1, 3, figsize=(18, 5))
 train_cost = sns.boxenplot(
     data=big_df,
@@ -248,10 +220,6 @@
     hue="Device",
     ax=ax[0],
 )
-<<<<<<< HEAD
-=======
-train_cost.legend().remove()
->>>>>>> 5c89e101
 train_cost.set_title("")
 train_cost.set_ylabel("$C_{t}$ (USD)")
 train_cost.set_xlabel("Dataset")
@@ -263,10 +231,6 @@
     hue="Device",
     ax=ax[1],
 )
-<<<<<<< HEAD
-=======
-predict_cost.legend().remove()
->>>>>>> 5c89e101
 predict_cost.set_title("")
 predict_cost.set_ylabel("$C_{i}$ (USD)")
 predict_cost.set_xlabel("Dataset")
