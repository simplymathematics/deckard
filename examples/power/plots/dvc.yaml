vars:
  - ../conf/plots.yaml:line_plot
  - ../conf/plots.yaml:scatter_plot
  # - ../conf/plots.yaml:cat_plot
  - ../conf/clean.yaml:attacks
  - ../conf/clean.yaml:defences
  - ../conf/clean.yaml:params
  - ../conf/clean.yaml:fillna
stages:
  # compile:
  #   foreach: # iterates through each stage
  #     - mnist
  #     - cifar
  #     - cifar100
  #     - bit_depth/mnist/
  #     - bit_depth/cifar/
  #     - bit_depth/cifar100/
  #   do:
  #     cmd: python -m deckard.layers.compile --report_folder /result/${item}/reports/attack/ --results_file raw.csv --results_folder data/${item} --config "../conf/compile.yaml"
  #     deps:
  #      - /result/${item}/reports/attack/
  #     outs:
  #     - data/${item}/raw.csv
  # get_power_data:
  #   foreach:
  #     - mnist
  #     - cifar
  #     - cifar100
  #     - bit_depth/mnist/
  #     - bit_depth/cifar/
  #     - bit_depth/cifar100/
  #   do:
  #     cmd: python -m deckard.layers.query_kepler --input_file data/${item}/raw.csv --output_file data/${item}/power.csv
  #     deps:
  #       -  data/bit_depth/${item}/raw.csv
  #       -  data/${item}/raw.csv
  #     outs:
  #       - data/${item}/power.csv
  merge:
    foreach:
       - mnist
       - cifar
       - cifar100
    do:
      cmd : python merge.py  --big_dir data/bit_depth/${item} --little_dir data/${item} --config ../conf/afr.yaml --data_file power.csv --output_folder plots/${item}/ --output_file merged.csv
      deps:
        -  data/bit_depth/${item}/power.csv
        -  data/${item}/power.csv
        - ../conf/clean.yaml
      outs:
        - plots/${item}/merged.csv
      params:
        - ../conf/clean.yaml:
          - fillna
  clean:
    foreach:
      - mnist
      - cifar
      - cifar100
    do:
      cmd: python -m deckard.layers.clean_data --i plots/${item}/merged.csv --o plots/${item}/clean.csv --config "../conf/clean.yaml"
      deps:
        - plots/${item}/merged.csv
        - ../conf/clean.yaml
      outs:
        - plots/${item}/clean.csv
      params:
        - ../conf/clean.yaml:
          - attacks
          - defences
          - params
          - fillna
<<<<<<< HEAD
=======
  # plot:
  #   foreach:
  #      - mnist
  #      - cifar
  #      - cifar100
  #   do:
  #     cmd: python -m deckard.layers.plots --path plots/${item} --file plots/${item}/clean.csv  -c "../conf/plots.yaml" 
  #     deps:
  #       - plots/${item}/clean.csv 
  #       - "../conf/plots.yaml"
  #     plots:
  #       - plots/${item}/${scatter_plot[0].file} # You can use the file specified in each list entry from the parameters specified above in vars
  #       - plots/${item}/${scatter_plot[1].file}
  #       - plots/${item}/${line_plot[0].file}
>>>>>>> 5c89e101
  afr:
    foreach:
       - mnist
       - cifar
       - cifar100
    do:
<<<<<<< HEAD
      cmd: python -m deckard.layers.afr --dataset ${item} --data_file plots/${item}/clean.csv --config_file "../conf/afr.yaml" --plots_folder plots/${item}/  --target adv_failures --duration_col adv_fit_time
=======
      cmd: python -m deckard.layers.afr --dataset ${item} --data_file plots/${item}/clean.csv --config_file "../conf/afr.yaml" --plots_folder plots/${item}/ --target adv_failures --duration_col adv_fit_time
>>>>>>> 5c89e101
      deps:
        - plots/${item}/clean.csv
        - ../conf/afr.yaml
      plots:
        - plots/${item}/weibull_aft.pdf # You can also define them manually
        - plots/${item}/weibull_epochs_partial_effect.pdf
        - plots/${item}/cox_epochs_partial_effect.pdf
        - plots/${item}/cox_aft.pdf
        - plots/${item}/log_logistic_aft.pdf
        - plots/${item}/log_logistic_epochs_partial_effect.pdf
        - plots/${item}/log_normal_aft.pdf
        - plots/${item}/log_normal_epochs_partial_effect.pdf
      metrics:
        - plots/${item}/aft_comparison.csv
      outs:
        - plots/${item}/aft_comparison.tex
  combined_plots:
    cmd : python combined_plots.py
    deps:
      - plots/mnist/aft_comparison.csv
      - plots/cifar/aft_comparison.csv
      - plots/cifar100/aft_comparison.csv
      - combined_plots.py
    outs:
      - data/combined/combined.csv
    plots:
       - plots/combined/acc.pdf
       - plots/combined/time.pdf
       - plots/combined/cost.pdf
       - plots/combined/power.pdf
  combined_clean:
    cmd: python -m deckard.layers.clean_data --i data/combined/combined.csv --o plots/combined/clean.csv --config "../conf/clean.yaml"
    deps:
      - data/combined/combined.csv
      - ../conf/clean.yaml
    outs:
     - plots/combined/clean.csv
    params:
     - ../conf/clean.yaml:
       - attacks
       - defences
       - params
       - fillna
  combined_afr:
<<<<<<< HEAD
    cmd: python -m deckard.layers.afr --dataset combined --data_file data/combined/combined.csv --config_file "../conf/combined_afr.yaml" --plots_folder plots/combined/ --target adv_failures --duration_col adv_fit_time
=======
    cmd: python -m deckard.layers.afr --dataset Combined --data_file plots/combined/clean.csv --config_file "../conf/combined_afr.yaml" --plots_folder plots/combined/ --target adv_failures --duration_col adv_fit_time
>>>>>>> 5c89e101
    deps:
      - plots/combined/clean.csv
      - ../conf/combined_afr.yaml
    plots:
      - plots/combined/weibull_aft.pdf # You can also define them manually
      - plots/combined/weibull_epochs_partial_effect.pdf
      - plots/combined/weibull_batch_size_partial_effect.pdf
      - plots/combined/weibull_train_time_partial_effect.pdf
      - plots/combined/weibull_predict_time_partial_effect.pdf
      - plots/combined/weibull_attack_eps_partial_effect.pdf
      - plots/combined/cox_aft.pdf
      - plots/combined/cox_epochs_partial_effect.pdf
      - plots/combined/cox_batch_size_partial_effect.pdf
      - plots/combined/cox_train_time_partial_effect.pdf
      - plots/combined/cox_predict_time_partial_effect.pdf
      - plots/combined/cox_attack_eps_partial_effect.pdf
      - plots/combined/log_logistic_aft.pdf
      - plots/combined/log_logistic_epochs_partial_effect.pdf
      - plots/combined/log_logistic_batch_size_partial_effect.pdf
      - plots/combined/log_logistic_train_time_partial_effect.pdf
      - plots/combined/log_logistic_predict_time_partial_effect.pdf
      - plots/combined/log_logistic_attack_eps_partial_effect.pdf
      - plots/combined/log_normal_aft.pdf
      - plots/combined/log_normal_epochs_partial_effect.pdf
      - plots/combined/log_normal_batch_size_partial_effect.pdf
      - plots/combined/log_normal_train_time_partial_effect.pdf
      - plots/combined/log_normal_predict_time_partial_effect.pdf
      - plots/combined/log_normal_attack_eps_partial_effect.pdf
      
    metrics:
      - plots/combined/aft_comparison.csv
    outs:
      - plots/combined/aft_comparison.tex<|MERGE_RESOLUTION|>--- conflicted
+++ resolved
@@ -70,34 +70,13 @@
           - defences
           - params
           - fillna
-<<<<<<< HEAD
-=======
-  # plot:
-  #   foreach:
-  #      - mnist
-  #      - cifar
-  #      - cifar100
-  #   do:
-  #     cmd: python -m deckard.layers.plots --path plots/${item} --file plots/${item}/clean.csv  -c "../conf/plots.yaml" 
-  #     deps:
-  #       - plots/${item}/clean.csv 
-  #       - "../conf/plots.yaml"
-  #     plots:
-  #       - plots/${item}/${scatter_plot[0].file} # You can use the file specified in each list entry from the parameters specified above in vars
-  #       - plots/${item}/${scatter_plot[1].file}
-  #       - plots/${item}/${line_plot[0].file}
->>>>>>> 5c89e101
   afr:
     foreach:
        - mnist
        - cifar
        - cifar100
     do:
-<<<<<<< HEAD
-      cmd: python -m deckard.layers.afr --dataset ${item} --data_file plots/${item}/clean.csv --config_file "../conf/afr.yaml" --plots_folder plots/${item}/  --target adv_failures --duration_col adv_fit_time
-=======
       cmd: python -m deckard.layers.afr --dataset ${item} --data_file plots/${item}/clean.csv --config_file "../conf/afr.yaml" --plots_folder plots/${item}/ --target adv_failures --duration_col adv_fit_time
->>>>>>> 5c89e101
       deps:
         - plots/${item}/clean.csv
         - ../conf/afr.yaml
@@ -142,11 +121,7 @@
        - params
        - fillna
   combined_afr:
-<<<<<<< HEAD
-    cmd: python -m deckard.layers.afr --dataset combined --data_file data/combined/combined.csv --config_file "../conf/combined_afr.yaml" --plots_folder plots/combined/ --target adv_failures --duration_col adv_fit_time
-=======
     cmd: python -m deckard.layers.afr --dataset Combined --data_file plots/combined/clean.csv --config_file "../conf/combined_afr.yaml" --plots_folder plots/combined/ --target adv_failures --duration_col adv_fit_time
->>>>>>> 5c89e101
     deps:
       - plots/combined/clean.csv
       - ../conf/combined_afr.yaml
