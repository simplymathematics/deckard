--- conflicted
+++ resolved
@@ -55,14 +55,12 @@
 *.deb
 *.deb*
 *.egg
-<<<<<<< HEAD
+test/*/pytest_report.html
+
+# include everything in the .github folder
+!.github/
+
 
 # include everything in the .github folder
 !.github/
 !test/
-=======
-test/*/pytest_report.html
-
-# include everything in the .github folder
-!.github/
->>>>>>> de4b372c
