*/__pycache__/*
*.pyc
*.ipynb_checkpoints/
*.json
*.pkl
*.csv
<<<<<<< HEAD

# Jupyter Notebooks
*.ipynb

# Logs
*.log

# abel's stuff
abel/

# dvc nonsense
*lock*
*dvc.lock
*.dvc/cache/
*.lock


# egg stuff
deckard.egg-info/

# data science stuff
*.zip
*.db
=======
*.csv
>>>>>>> d1139926
<|MERGE_RESOLUTION|>--- conflicted
+++ resolved
@@ -4,7 +4,6 @@
 *.json
 *.pkl
 *.csv
-<<<<<<< HEAD
 
 # Jupyter Notebooks
 *.ipynb
@@ -28,6 +27,4 @@
 # data science stuff
 *.zip
 *.db
-=======
-*.csv
->>>>>>> d1139926
+*.csv