--- conflicted
+++ resolved
@@ -1,9 +1,6 @@
 */__pycache__/*
 *.pyc
-<<<<<<< HEAD
 *.ipynb_checkpoints/
-=======
 *.json
 *.pkl
-*.csv
->>>>>>> 0e27565d
+*.csv