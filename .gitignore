--- conflicted
+++ resolved
@@ -129,9 +129,6 @@
 
 
 # envs
-<<<<<<< HEAD
-env310/
-=======
 env/
 
 
@@ -144,5 +141,4 @@
 screenlog.*
 
 # tmp.py
-tmp.py
->>>>>>> 9b1de2f4
+tmp.py