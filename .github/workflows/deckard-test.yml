# This workflow will install Python dependencies, run tests and lint with a single version of Python
# For more information see: https://help.github.com/actions/language-and-framework-guides/using-python-with-github-actions

name: Python application

on:
  push:
    branches: [ main ]
  pull_request:
    branches: [ main ]

permissions:
  contents: write

jobs:
  build:

    runs-on: ubuntu-latest

    steps:
    - uses: actions/checkout@v3
    - name: Set up Python 3.10
      uses: actions/setup-python@v3
      with:
        python-version: "3.10"
    - name: Install dependencies
      run: |
        python -m pip install --upgrade pip
        pip install flake8 pytest
        if [ -f requirements.txt ]; then pip install -r requirements.txt; fi
    - name: Lint with flake8
      run: |
<<<<<<< HEAD
        # stop the build if there are Python syntax errors or undefined names
        # flake8 . --count --select=E9,F63,F7,F82 --show-source --statistics
        # exit-zero treats all errors as warnings. The GitHub editor is 127 chars wide
        # flake8 . --count --exit-zero --max-complexity=10 --max-line-length=127 --statistics
    - name: Test base folder with unittest
      run: |
        python -m unittest deckard/deckard/test/base/test_parse.py 
        python -m unittest deckard/deckard/test/base/test_utils.py 
        python -m unittest deckard/deckard/test/base/test_data.py 
        python -m unittest deckard/deckard/test/base/test_model.py 
        python -m unittest deckard/deckard/test/base/test_experiment.py
    - name: Test 'mnist' repo for TF support
      run: |
          cd deckard/examples/mnist
=======
#         # stop the build if there are Python syntax errors or undefined names
#         flake8 . --count --select=E9,F63,F7,F82 --show-source --statistics
#         # exit-zero treats all errors as warnings. The GitHub editor is 127 chars wide
#         flake8 . --count --exit-zero --max-complexity=10 --max-line-length=127 --statistics
    - name: Test base folder with unittest
      run: python -m unittest discover
      - name: Test 'mnist' repo for TF support
        run: |
          cd ./examples/mnist
>>>>>>> bbb8e89c
          dvc repro<|MERGE_RESOLUTION|>--- conflicted
+++ resolved
@@ -30,22 +30,6 @@
         if [ -f requirements.txt ]; then pip install -r requirements.txt; fi
     - name: Lint with flake8
       run: |
-<<<<<<< HEAD
-        # stop the build if there are Python syntax errors or undefined names
-        # flake8 . --count --select=E9,F63,F7,F82 --show-source --statistics
-        # exit-zero treats all errors as warnings. The GitHub editor is 127 chars wide
-        # flake8 . --count --exit-zero --max-complexity=10 --max-line-length=127 --statistics
-    - name: Test base folder with unittest
-      run: |
-        python -m unittest deckard/deckard/test/base/test_parse.py 
-        python -m unittest deckard/deckard/test/base/test_utils.py 
-        python -m unittest deckard/deckard/test/base/test_data.py 
-        python -m unittest deckard/deckard/test/base/test_model.py 
-        python -m unittest deckard/deckard/test/base/test_experiment.py
-    - name: Test 'mnist' repo for TF support
-      run: |
-          cd deckard/examples/mnist
-=======
 #         # stop the build if there are Python syntax errors or undefined names
 #         flake8 . --count --select=E9,F63,F7,F82 --show-source --statistics
 #         # exit-zero treats all errors as warnings. The GitHub editor is 127 chars wide
@@ -55,5 +39,4 @@
       - name: Test 'mnist' repo for TF support
         run: |
           cd ./examples/mnist
->>>>>>> bbb8e89c
           dvc repro