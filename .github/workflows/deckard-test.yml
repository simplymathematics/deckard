--- conflicted
+++ resolved
@@ -28,7 +28,7 @@
         python -m pip install --upgrade pip
         pip install flake8 pytest
         if [ -f requirements.txt ]; then pip install -r requirements.txt; fi
-<<<<<<< HEAD
+        python -m setup.py install
     - name: Lint with flake8
       run: |
         # stop the build if there are Python syntax errors or undefined names
@@ -42,18 +42,3 @@
       run: |
           cd deckard/examples/mnist
           dvc repro
-=======
-        python setup.py install
-    - name: Lint with flake8
-      run: |
-#         # stop the build if there are Python syntax errors or undefined names
-#         flake8 . --count --select=E9,F63,F7,F82 --show-source --statistics
-#         # exit-zero treats all errors as warnings. The GitHub editor is 127 chars wide
-#         flake8 . --count --exit-zero --max-complexity=10 --max-line-length=127 --statistics
-    - name: Test base folder with unittest
-      run: python -m unittest discover
-    - name: Test 'mnist' repo for TF support
-      run: |
-        cd ./examples/mnist
-        dvc repro
->>>>>>> 56a452a0
