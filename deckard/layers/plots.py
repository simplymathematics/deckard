import argparse
import logging
import matplotlib.pyplot as plt
import pandas as pd
import seaborn as sns
import yaml
from pathlib import Path

logger = logging.getLogger(__name__)
sns.set_theme(style="whitegrid", font_scale=1.8, font="times new roman")

def set_matplotlib_vars(matplotlib_dict=None):
    if matplotlib_dict is None:
        matplotlib_dict = {
            "font": {
                "family": "Times New Roman",
                "weight": "bold",
                "size": 22,
            },
        }
    else:
        assert isinstance(matplotlib_dict, dict), "matplotlib_dict must be a dictionary"
    for k,v in matplotlib_dict.items():
        plt.rc(k, **v)

def cat_plot(
    data,
    x,
    y,
    hue,
    kind,
    titles,
    xlabels,
    ylabels,
    file,
    folder,
    legend_title=None,
    hue_order=None,
    rotation=0,
    set={},
    filetype=".eps",
    **kwargs,
):
    """
    The `cat_plot` function is a Python function that creates a categorical plot using seaborn library
    and saves it to a specified file in a specified folder.

    Args:
      data: The data parameter is the DataFrame that contains the data to be plotted. It should have
    columns corresponding to the x, y, and hue variables.
      x: The parameter "x" in the function "cat_plot" represents the variable that will be plotted on
    the x-axis of the categorical plot.
      y: The parameter "y" in the `cat_plot` function represents the variable that will be plotted on
    the y-axis of the categorical plot. It is the dependent variable or the variable of interest that
    you want to analyze or compare across different categories.
      hue: The "hue" parameter in the "cat_plot" function is used to specify the variable in the dataset
    that will be used to group the data points and create different colors for each group in the plot.
      kind: The "kind" parameter in the "cat_plot" function specifies the type of categorical plot to be
    created. It can take the following values. Check the seaborn.catplot documentation.
      titles: The `titles` parameter is a string or list of strings that specifies the titles of the
    subplots in the catplot. If it is a string, it will be used as the title for all subplots. If it is
    a list of strings, each string will be used as the title for
      xlabels: The `xlabels` parameter is used to set the label for the x-axis of the plot. It specifies
    the text that will be displayed as the label for the x-axis.
      ylabels: The `ylabels` parameter in the `cat_plot` function is used to set the label for the
    y-axis of the plot. It specifies the text that will be displayed as the label for the y-axis.
      file: The `file` parameter is the name of the file where the graph will be saved.
      folder: The "folder" parameter is the directory where the graph will be saved.
      legend_title: The `legend_title` parameter is used to set the title of the legend in the plot. If
    you want to provide a title for the legend, you can pass it as a string to the `legend_title`
    parameter when calling the `cat_plot` function.
      hue_order: The `hue_order` parameter is used to specify the order of the levels of the `hue`
    variable. It is a list that determines the order in which the different categories of the `hue`
    variable will be plotted.
      rotation: The "rotation" parameter in the "cat_plot" function is used to specify the rotation
    angle (in degrees) for the x-axis tick labels. By default, it is set to 0, which means the tick
    labels are not rotated. You can change the value of "rotation" to rotate. Defaults to 0
      set: The `set` parameter is a dictionary that allows you to set additional properties for the
    plot. You can pass any valid keyword arguments that are accepted by the `set()` method of the
    `seaborn.FacetGrid` object. These properties can be used to customize the appearance of the plot,
      filetype: The `filetype` parameter is used to specify the file extension for saving the graph. By
    default, it is set to ".eps", but you can change it to any other valid file extension such as
    ".png", ".jpg", etc. Defaults to .eps
    """

    plt.gcf().clear()
    suffix = Path(file).suffix
    if suffix is not None:
        file = Path(file)
    else:
        file = Path(file).with_suffix(filetype)
    logger.info(f"Rendering graph {file}")
    if hue is not None:
        data = data.sort_values(by=[hue, x, y])
        logger.debug(
            f"Data sorted by x:{x}, y:{y}, hue:{hue}, kind:{kind}, hue_order:{hue_order}, and kwargs:{kwargs}.",
        )
        graph = sns.catplot(
            data=data,
            x=x,
            y=y,
            hue=hue,
            kind=kind,
            hue_order=hue_order,
            **kwargs,
        )
    else:
        data = data.sort_values(by=[x, y])
        logger.debug(f"Data sorted by x:{x}, y:{y}, kind:{kind}, and kwargs:{kwargs}.")
        graph = sns.catplot(data=data, x=x, y=y, kind=kind, **kwargs)
    graph.set_xlabels(xlabels)
    graph.set_ylabels(ylabels)
    graph.set_titles(titles)
    if legend_title is not None:
        graph.legend.set_title(title=legend_title)
    else:
        if graph.legend is not None:
            graph.legend.remove()
        else:
            pass
    graph.set_xticklabels(graph.axes.flat[-1].get_xticklabels(), rotation=rotation)
    graph.set(**set)
    graph.tight_layout()
    graph.savefig(folder / file)
    plt.gcf().clear()
    logger.info(f"Saved graph to {folder / file}")


def line_plot(
    data,
    x,
    y,
    xlabel,
    ylabel,
    title,
    file,
    folder,
    y_scale=None,
    x_scale=None,
    legend={},
    filetype=".eps",
    **kwargs,
):
    """
    The function `line_plot` is used to create a line plot with various customization options and save
    it to a specified file and folder.

    Args:
      data: The `data` parameter is the DataFrame that contains the data to be plotted.
      x: The parameter "x" is the name of the column in the dataset that will be used as the x-axis
    values in the line plot.
      y: The parameter `y` in the `line_plot` function represents the variable that will be plotted on
    the y-axis of the line plot. It is the dependent variable or the variable of interest that you want
    to visualize.
      hue: The "hue" parameter is used to specify a categorical variable that will be used to group the
    data points and differentiate the lines on the line plot. Each unique value of the "hue" variable
    will be represented by a different line on the plot.
      xlabel: The x-axis label for the line plot. It is the label that will be displayed on the x-axis
    of the graph.
      ylabel: The `ylabel` parameter is used to specify the label for the y-axis of the line plot. It is
    a string that represents the name or description of the data being plotted on the y-axis.
      title: The title of the line plot.
      file: The `file` parameter is the name of the file where the line plot will be saved. It should
    include the file extension.
      folder: The `folder` parameter is the directory where the generated graph will be saved.
      y_scale: The `y_scale` parameter is used to set the scale of the y-axis. It allows you to specify
    the type of scale to be used, such as "linear" for a linear scale, "log" for a logarithmic scale, or
    "symlog" for a symmetrical logarithmic
      x_scale: The `x_scale` parameter is used to set the scale of the x-axis. It can take the following
    values:
      legend: The `legend` parameter is a dictionary that allows you to customize the legend of the line
    plot. You can pass various options to the `legend` parameter to control the appearance of the
    legend. Some common options include:
      hue_order: The `hue_order` parameter is used to specify the order of the levels of the `hue`
    variable in the plot. It is a list that determines the order in which the different categories of
    the `hue` variable will be plotted.
      filetype: The `filetype` parameter specifies the file type of the saved graph. In the given code,
    the default value is set to ".eps", indicating that the graph will be saved as a PDF file. However,
    you can change the value of `filetype` to save the graph in a different. Defaults to .eps

    Returns:
      the line plot graph object.
    """
    plt.gcf().clear()
    suffix = Path(file).suffix
    if suffix is not None:
        file = Path(file)
    else:
        file = Path(file).with_suffix(filetype)
    logger.info(f"Rendering graph {file}")
    if "hue" in kwargs and kwargs.get("hue") in data.columns:
        hue = kwargs.get("hue")
        data = data.sort_values(by=[hue, x, y])
    else:
        data.sort_values(by=[x, y])
    xlim = kwargs.pop("xlim", None)
    ylim = kwargs.pop("ylim", None)
    graph = sns.lineplot(data=data, x=x, y=y, **kwargs)
    graph.legend(**legend)
    graph.set_xlabel(xlabel)
    graph.set_ylabel(ylabel)
    graph.set_title(title)
    if xlim is not None:
        graph.set_xlim(xlim)
    if ylim is not None:
        graph.set_ylim(ylim)
    if y_scale is not None:
        graph.set_yscale(y_scale)
    if x_scale is not None:
        graph.set_xscale(x_scale)
    graph.get_figure().tight_layout()
    graph.get_figure().savefig(folder / file)
    logger.info(f"Saved graph to {folder/file}")
    plt.gcf().clear()
    return graph


def scatter_plot(
    data,
    x,
    y,
    hue,
    xlabel,
    ylabel,
    title,
    file,
    folder,
    y_scale=None,
    x_scale=None,
    legend={},
    hue_order=None,
    filetype=".eps",
    **kwargs,
):
    """
    The function `scatter_plot` creates a scatter plot using the provided data and parameters, and saves
    it to a specified file and folder.

    Args:
      data: The `data` parameter is the DataFrame that contains the data for the scatter plot.
      x: The parameter "x" in the scatter_plot function represents the variable that will be plotted on
    the x-axis of the scatter plot.
      y: The parameter "y" in the scatter_plot function represents the variable that will be plotted on
    the y-axis of the scatter plot.
      hue: The "hue" parameter in the scatter_plot function is used to specify a categorical variable
    that will be used to color the data points in the scatter plot. Each unique value of the "hue"
    variable will be assigned a different color in the plot.
      xlabel: The x-axis label for the scatter plot.
      ylabel: The `ylabel` parameter in the `scatter_plot` function is used to specify the label for the
    y-axis of the scatter plot. It is a string that represents the label you want to assign to the
    y-axis.
      title: The title parameter is used to specify the title of the scatter plot.
      file: The `file` parameter is the name of the file where the scatter plot will be saved.
      folder: The `folder` parameter is the directory where the scatter plot image will be saved.
      y_scale: The `y_scale` parameter is used to set the scale of the y-axis in the scatter plot. It
    can take values such as "linear" (default), "log", "symlog", "logit", etc. These values determine
    how the data is displayed on the y-axis. For
      x_scale: The `x_scale` parameter is used to set the scale of the x-axis. It can take values like
    "linear", "log", "symlog", "logit", etc. By default, if `x_scale` is not specified, the x-axis scale
    will be determined automatically based on
      legend: The `legend` parameter is a dictionary that allows you to customize the legend of the
    scatter plot. It can include the following keys:
      hue_order: The `hue_order` parameter is used to specify the order of the levels of the `hue`
    variable in the scatter plot. By default, the levels of the `hue` variable are ordered based on the
    order in which they appear in the data. However, if you want to specify a specific
      filetype: The `filetype` parameter is a string that specifies the file type of the saved graph. It
    is used to determine the file extension of the saved graph file. By default, it is set to ".eps",
    indicating that the graph will be saved as a PDF file. However, you can change. Defaults to .eps

    Returns:
      the scatter plot graph object.
    """

    plt.gcf().clear()
    suffix = Path(file).suffix
    if suffix is not None:
        file = Path(file)
    else:
        file = Path(file).with_suffix(filetype)
    logger.info(f"Rendering graph {file}")
    data = data.sort_values(by=[hue, x, y])
    assert hue in data.columns, f"{hue} not in data columns"
    assert x in data.columns, f"{x} not in data columns"
    assert y in data.columns, f"{y} not in data columns"
    graph = sns.scatterplot(
        data=data,
        x=x,
        y=y,
        hue=hue,
        hue_order=hue_order,
        **kwargs,
    )
    if y_scale is not None:
        graph.set_yscale(y_scale)
    if x_scale is not None:
        graph.set_xscale(x_scale)
    graph.set_xlabel(xlabel)
    graph.set_ylabel(ylabel)
    graph.legend(**legend)
    graph.set_title(title)
    graph.get_figure().tight_layout()
    graph.get_figure().savefig(Path(folder) / file)

    logger.info(f"Saved graph to {Path(folder) / file}")
    plt.gcf().clear()
    return graph


parser = argparse.ArgumentParser()
parser.add_argument(
    "-p",
    "--path",
    type=str,
    help="Path to the plot folder",
    required=True,
)
parser.add_argument(
    "-f",
    "--file",
    type=str,
    help="Data file to read from",
    required=True,
)
parser.add_argument(
    "-t",
    "--plotfiletype",
    type=str,
    help="Filetype of the plots",
    default=".eps",
)
parser.add_argument(
    "-v",
    "--verbosity",
    default="INFO",
    help="Increase output verbosity",
)
parser.add_argument(
    "-c",
    "--config",
    help="Path to the config file",
    default="conf/plots.yaml",
)


def main(args):
    logging.basicConfig(level=args.verbosity)
    assert Path(
        args.file,
    ).exists(), f"File {args.file} does not exist. Please specify a valid file using the -f flag."
    data = pd.read_csv(args.file)
    # Reads Config file
    with open(Path(args.config), "r") as f:
        big_dict = yaml.load(f, Loader=yaml.FullLoader)

    if Path(args.path).absolute() == Path(args.path):
        logger.info("Absolute path specified")
        FOLDER = Path(args.path).absolute()
    else:
        logger.info("Relative path specified")
        FOLDER = Path(Path(), args.path)
    logger.info(f"Creating folder {FOLDER}")
    FOLDER.mkdir(parents=True, exist_ok=True)
    logger.info(f"Saving data to {FOLDER }")
    IMAGE_FILETYPE = (
        args.plotfiletype
        if args.plotfiletype.startswith(".")
        else f".{args.plotfiletype}"
    )
    if Path(FOLDER).exists():
        pass
    else:
        logger.info(f"Creating folder {FOLDER}")
        FOLDER.mkdir(parents=True, exist_ok=True)

    cat_plot_list = big_dict.get("cat_plot", [])
    for dict_ in cat_plot_list:
        cat_plot(data, **dict_, folder=FOLDER, filetype=IMAGE_FILETYPE)

    line_plot_list = big_dict.get("line_plot", [])
    for dict_ in line_plot_list:
        line_plot(data, **dict_, folder=FOLDER, filetype=IMAGE_FILETYPE)

    scatter_plot_list = big_dict.get("scatter_plot", [])
    for dict_ in scatter_plot_list:
<<<<<<< HEAD
        i += 1
        scatter_plot(data, **dict_, folder=FOLDER, filetype=IMAGE_FILETYPE)


if __name__ == "__main__":
    args = parser.parse_args()
    main(args)
=======
        scatter_plot(data, **dict_, folder=FOLDER, filetype=IMAGE_FILETYPE)
>>>>>>> 5c89e101
<|MERGE_RESOLUTION|>--- conflicted
+++ resolved
@@ -382,14 +382,9 @@
 
     scatter_plot_list = big_dict.get("scatter_plot", [])
     for dict_ in scatter_plot_list:
-<<<<<<< HEAD
-        i += 1
         scatter_plot(data, **dict_, folder=FOLDER, filetype=IMAGE_FILETYPE)
 
 
 if __name__ == "__main__":
     args = parser.parse_args()
-    main(args)
-=======
-        scatter_plot(data, **dict_, folder=FOLDER, filetype=IMAGE_FILETYPE)
->>>>>>> 5c89e101
+    main(args)