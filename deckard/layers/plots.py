--- conflicted
+++ resolved
@@ -36,11 +36,8 @@
     folder,
     xlabels=None,
     ylabels=None,
-<<<<<<< HEAD
-=======
     xticklabels=None,
     yticklabels=None,
->>>>>>> 06dd1d0f
     titles=None,
     legend_title=None,
     x_lim=None,
@@ -124,14 +121,6 @@
         data = data.sort_values(by=[x, y])
         logger.debug(f"Data sorted by x:{x}, y:{y}, kind:{kind}, and kwargs:{kwargs}.")
         graph = sns.catplot(data=data, x=x, y=y, kind=kind, **kwargs)
-<<<<<<< HEAD
-    if xlabels is not None:
-        graph.set_xlabels(xlabels)
-    if ylabels is not None:
-        graph.set_ylabels(ylabels)
-    if titles is not None:
-        graph.set_titles(titles)
-=======
     # graph is a FacetGrid object and we need to set the x,y scales, labels, titles on the axes
     for graph_ in graph.axes.flat:
         if y_scale is not None:
@@ -157,7 +146,6 @@
                 graph.set_titles("{row_name}")
             else:
                 raise e
->>>>>>> 06dd1d0f
     if legend_title is not None:
         graph.legend.set_title(title=legend_title)
     else:
