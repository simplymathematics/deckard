--- conflicted
+++ resolved
@@ -4,14 +4,7 @@
 import pandas as pd
 import seaborn as sns
 import yaml
-<<<<<<< HEAD
-from pathlib import Path
-=======
 from math import isnan
-import numpy as np
-from .utils import deckard_nones as nones
-from tqdm import tqdm
->>>>>>> 9710e4f0
 
 logger = logging.getLogger(__name__)
 sns.set_theme(style="whitegrid", font_scale=1.8, font="times new roman")
@@ -47,21 +40,13 @@
     hue_order=None,
     rotation=0,
     set={},
-<<<<<<< HEAD
     filetype=".eps",
-=======
-    filetype = ".pdf",
->>>>>>> 9710e4f0
     **kwargs,
 ):
     """
     The `cat_plot` function is a Python function that creates a categorical plot using seaborn library
     and saves it to a specified file in a specified folder.
-<<<<<<< HEAD
-
-=======
-    
->>>>>>> 9710e4f0
+
     Args:
       data: The data parameter is the DataFrame that contains the data to be plotted. It should have
     columns corresponding to the x, y, and hue variables.
@@ -96,7 +81,6 @@
     plot. You can pass any valid keyword arguments that are accepted by the `set()` method of the
     `seaborn.FacetGrid` object. These properties can be used to customize the appearance of the plot,
       filetype: The `filetype` parameter is used to specify the file extension for saving the graph. By
-<<<<<<< HEAD
     default, it is set to ".eps", but you can change it to any other valid file extension such as
     ".png", ".jpg", etc. Defaults to .eps
     """
@@ -126,20 +110,6 @@
         data = data.sort_values(by=[x, y])
         logger.debug(f"Data sorted by x:{x}, y:{y}, kind:{kind}, and kwargs:{kwargs}.")
         graph = sns.catplot(data=data, x=x, y=y, kind=kind, **kwargs)
-=======
-    default, it is set to ".pdf", but you can change it to any other valid file extension such as
-    ".png", ".jpg", etc. Defaults to .pdf
-    """
-   
-    plt.gcf().clear()
-    file = Path(file).with_suffix(filetype)
-    logger.info(f"Rendering graph {file}")
-    data = data.sort_values(by=[hue, x, y])
-    logger.debug(f"Data sorted by x:{x}, y:{y}, hue:{hue}, kind:{kind}, hue_order:{hue_order}, and kwargs:{kwargs}.")
-    graph = sns.catplot(
-        data=data, x=x, y=y, hue=hue, kind=kind, hue_order=hue_order, **kwargs
-    )
->>>>>>> 9710e4f0
     graph.set_xlabels(xlabels)
     graph.set_ylabels(ylabels)
     graph.set_titles(titles)
@@ -169,22 +139,13 @@
     y_scale=None,
     x_scale=None,
     legend={},
-<<<<<<< HEAD
     filetype=".eps",
-=======
-    hue_order=None,
-    filetype = ".pdf",
->>>>>>> 9710e4f0
     **kwargs,
 ):
     """
     The function `line_plot` is used to create a line plot with various customization options and save
     it to a specified file and folder.
-<<<<<<< HEAD
-
-=======
-    
->>>>>>> 9710e4f0
+
     Args:
       data: The `data` parameter is the DataFrame that contains the data to be plotted.
       x: The parameter "x" is the name of the column in the dataset that will be used as the x-axis
@@ -215,20 +176,13 @@
     variable in the plot. It is a list that determines the order in which the different categories of
     the `hue` variable will be plotted.
       filetype: The `filetype` parameter specifies the file type of the saved graph. In the given code,
-<<<<<<< HEAD
     the default value is set to ".eps", indicating that the graph will be saved as a PDF file. However,
     you can change the value of `filetype` to save the graph in a different. Defaults to .eps
 
-=======
-    the default value is set to ".pdf", indicating that the graph will be saved as a PDF file. However,
-    you can change the value of `filetype` to save the graph in a different. Defaults to .pdf
-    
->>>>>>> 9710e4f0
     Returns:
       the line plot graph object.
     """
     plt.gcf().clear()
-<<<<<<< HEAD
     suffix = Path(file).suffix
     if suffix is not None:
         file = Path(file)
@@ -243,12 +197,6 @@
     xlim = kwargs.pop("xlim", None)
     ylim = kwargs.pop("ylim", None)
     graph = sns.lineplot(data=data, x=x, y=y, **kwargs)
-=======
-    file = Path(file).with_suffix(filetype)
-    logger.info(f"Rendering graph {file}")
-    data = data.sort_values(by=[hue, x, y])
-    graph = sns.lineplot(data=data, x=x, y=y, hue=hue, hue_order=hue_order, **kwargs)
->>>>>>> 9710e4f0
     graph.legend(**legend)
     graph.set_xlabel(xlabel)
     graph.set_ylabel(ylabel)
@@ -282,21 +230,13 @@
     x_scale=None,
     legend={},
     hue_order=None,
-<<<<<<< HEAD
     filetype=".eps",
-=======
-    filetype = ".pdf",
->>>>>>> 9710e4f0
     **kwargs,
 ):
     """
     The function `scatter_plot` creates a scatter plot using the provided data and parameters, and saves
     it to a specified file and folder.
-<<<<<<< HEAD
-
-=======
-    
->>>>>>> 9710e4f0
+
     Args:
       data: The `data` parameter is the DataFrame that contains the data for the scatter plot.
       x: The parameter "x" in the scatter_plot function represents the variable that will be plotted on
@@ -325,7 +265,6 @@
     variable in the scatter plot. By default, the levels of the `hue` variable are ordered based on the
     order in which they appear in the data. However, if you want to specify a specific
       filetype: The `filetype` parameter is a string that specifies the file type of the saved graph. It
-<<<<<<< HEAD
     is used to determine the file extension of the saved graph file. By default, it is set to ".eps",
     indicating that the graph will be saved as a PDF file. However, you can change. Defaults to .eps
 
@@ -339,17 +278,6 @@
         file = Path(file)
     else:
         file = Path(file).with_suffix(filetype)
-=======
-    is used to determine the file extension of the saved graph file. By default, it is set to ".pdf",
-    indicating that the graph will be saved as a PDF file. However, you can change. Defaults to .pdf
-    
-    Returns:
-      the scatter plot graph object.
-    """
-   
-    plt.gcf().clear()
-    file = Path(file).with_suffix(filetype)
->>>>>>> 9710e4f0
     logger.info(f"Rendering graph {file}")
     data = data.sort_values(by=[hue, x, y])
     assert hue in data.columns, f"{hue} not in data columns"
@@ -379,7 +307,6 @@
     return graph
 
 
-<<<<<<< HEAD
 parser = argparse.ArgumentParser()
 parser.add_argument(
     "-p",
@@ -417,62 +344,15 @@
 
 
 def main(args):
-=======
-
-
-if __name__ == "__main__":
-    parser = argparse.ArgumentParser()
-    parser.add_argument(
-        "-p",
-        "--path",
-        type=str,
-        help="Path to the plot folder",
-        required=True,
-    )
-    parser.add_argument(
-        "-f",
-        "--file",
-        type=str,
-        help="Data file to read from",
-        required=True,
-    )
-    parser.add_argument(
-        "-t",
-        "--plotfiletype",
-        type=str,
-        help="Filetype of the plots",
-        default=".pdf",
-    )
-    parser.add_argument(
-        "-v",
-        "--verbosity",
-        default="INFO",
-        help="Increase output verbosity",
-    )
-    parser.add_argument(
-        "-c",
-        "--config",
-        help="Path to the config file",
-        default="conf/plots.yaml",
-    )
-    args = parser.parse_args()
->>>>>>> 9710e4f0
     logging.basicConfig(level=args.verbosity)
     assert Path(
         args.file,
     ).exists(), f"File {args.file} does not exist. Please specify a valid file using the -f flag."
     data = pd.read_csv(args.file)
-<<<<<<< HEAD
     # Reads Config file
     with open(Path(args.config), "r") as f:
         big_dict = yaml.load(f, Loader=yaml.FullLoader)
 
-=======
-     # Reads Config file
-    with open(Path(args.config), "r") as f:
-        big_dict = yaml.load(f, Loader=yaml.FullLoader)
-    
->>>>>>> 9710e4f0
     if Path(args.path).absolute() == Path(args.path):
         logger.info("Absolute path specified")
         FOLDER = Path(args.path).absolute()
@@ -481,6 +361,7 @@
         FOLDER = Path(Path(), args.path)
     logger.info(f"Creating folder {FOLDER}")
     FOLDER.mkdir(parents=True, exist_ok=True)
+    logger.info(f"Saving data to {FOLDER }")
     logger.info(f"Saving data to {FOLDER }")
     IMAGE_FILETYPE = (
         args.plotfiletype
@@ -493,36 +374,20 @@
         logger.info(f"Creating folder {FOLDER}")
         FOLDER.mkdir(parents=True, exist_ok=True)
 
-<<<<<<< HEAD
     cat_plot_list = big_dict.get("cat_plot", [])
     for dict_ in cat_plot_list:
         cat_plot(data, **dict_, folder=FOLDER, filetype=IMAGE_FILETYPE)
 
     line_plot_list = big_dict.get("line_plot", [])
     for dict_ in line_plot_list:
-=======
-    i = 0
-    cat_plot_list = big_dict.get("cat_plot", [])
-    for dict_ in cat_plot_list:
-        i += 1
-        cat_plot(data, **dict_, folder=FOLDER, filetype=IMAGE_FILETYPE)
-        
-    line_plot_list = big_dict.get("line_plot", [])
-    for dict_ in line_plot_list:
-        i += 1
->>>>>>> 9710e4f0
         line_plot(data, **dict_, folder=FOLDER, filetype=IMAGE_FILETYPE)
 
+    scatter_plot_list = big_dict.get("scatter_plot", [])
     scatter_plot_list = big_dict.get("scatter_plot", [])
     for dict_ in scatter_plot_list:
-<<<<<<< HEAD
         scatter_plot(data, **dict_, folder=FOLDER, filetype=IMAGE_FILETYPE)
 
 
 if __name__ == "__main__":
     args = parser.parse_args()
-    main(args)
-=======
-        i += 1
-        scatter_plot(data, **dict_, folder=FOLDER, filetype=IMAGE_FILETYPE)
->>>>>>> 9710e4f0
+    main(args)