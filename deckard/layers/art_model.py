
import logging
from .experiment import Experiment, Model, Data
import os
from art.estimators.classification import PyTorchClassifier, SklearnClassifier, KerasClassifier, TensorFlowClassifier
from art.utils import get_file

logger = logging.getLogger(__name__)

if __name__ == '__main__':
    # arguments
    import argparse
    parser = argparse.ArgumentParser(description='Prepare model and dataset as an experiment object. Then runs the experiment.')
    parser.add_argument('--input_model', type=str, default=None, help='Name of the model. Can be the name of a file or a URL.')
    parser.add_argument('--input_folder', type=str, default = ".", help='Folder where the model is located. Defaults to folder where the script is run.')
    parser.add_argument('--model_type', type=str, required = True, help='Type of the model')
    parser.add_argument('--dataset', type=str, required = True, help='Path to the dataset')
    # parser.add_argument('--scorer', type=str, required = True, help='Scorer for optimization')
    parser.add_argument('--output_folder', type=str, default=None, help='Path to the output folder')
    parser.add_argument('--output_name', type=str, required = True, help='Name of the output file')
    parser.add_argument('--log_file', type=str, default = "log.txt", help='Path to the log file')    
    # parse arguments
    args = parser.parse_args()
<<<<<<< HEAD
    ART_DATA_PATH = os.path.join(args.output_folder)
    # Create a logger
    logger = logging.getLogger(__name__)
=======
>>>>>>> 05dd2b57

    if args.output_name == None:
        # uuid for model name
        import uuid
        args.output_name = str(uuid.uuid4())
    else:
        logger.info("Model Name is {}".format(args.output_name))
    # attempts to load model
    if not os.path.exists(args.output_folder):
        logger.warning("Model path {} does not exist. Creating it.".format(args.output_folder))
        os.mkdir(args.output_folder)
    model_object = Model(model_type = args.model_type, path = args.output_folder, model = args.output_name, url = args.input_model)
    # load dataset
    data = Data(args.dataset)
    # logger.info("Loaded dataset {}".format(args.dataset))
    # Create experiment
    experiment = Experiment(data = data, model = model_object, name = args.output_name, params = {'model_type':args.model_type, 'model_path':args.input_model, 'dataset':args.dataset})
    logger.info("Created experiment object from {} dataset and {} model".format(args.dataset, args.output_name))
    # run experiment
    logger.info("Running experiment...")
    experiment.run(args.output_folder)
    logger.info("Experiment complete.")
    # Save experiment
    logger.info("Saving experiment.")
    experiment.model.model.save(filename = args.output_folder, path = args.output_name)
    experiment.save_results(path = args.output_folder)
    logger.info("Experiment saved.")<|MERGE_RESOLUTION|>--- conflicted
+++ resolved
@@ -21,12 +21,6 @@
     parser.add_argument('--log_file', type=str, default = "log.txt", help='Path to the log file')    
     # parse arguments
     args = parser.parse_args()
-<<<<<<< HEAD
-    ART_DATA_PATH = os.path.join(args.output_folder)
-    # Create a logger
-    logger = logging.getLogger(__name__)
-=======
->>>>>>> 05dd2b57
 
     if args.output_name == None:
         # uuid for model name
