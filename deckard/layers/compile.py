import pandas as pd
from pathlib import Path
import json
import logging
from tqdm import tqdm
import yaml
import argparse


logger = logging.getLogger(__name__)


def flatten_results(df: pd.DataFrame) -> pd.DataFrame:
    """
    Args:
        df (pd.DataFrame): a dataframe with dictionaries as entries in some columns

    Returns:
        pd.DataFrame: a dataframe with the dictionaries flattened into columns using pd.json_normalize
    """
    df = df.applymap(lambda x: x.strip() if isinstance(x, str) else x)
    for col in tqdm(df.columns, desc="Flattening columns"):
        if isinstance(df[col][0], dict):
            tmp = pd.json_normalize(df[col].fillna({i: {} for i in df[col].index}))
            tmp.columns = [f"{col}.{subcol}" for subcol in tmp.columns]
            tmp.index = df.index
            df = pd.merge(df, tmp, left_index=True, how="outer", right_index=True)
            if f"files.{col}_file" in tmp:
                df[col] = Path(tmp[f"files.{col}_file"]).apply(lambda x: x.stem)
            else:
                df[col] = tmp.index
        else:
            df = pd.concat([df, df[col]], axis=1)
    return df


def parse_folder(
    folder,
    files=["params.yaml", "score_dict.json"],
    other_files=False,
) -> pd.DataFrame:
    """
    Parse a folder containing files and return a dataframe with the results, excluding the files in the exclude list.
    :param folder: Path to folder containing files
    :param files: List of files to parse. Defaults to ["params.yaml", "score_dict.json"]. Other files will be added as columns with hrefs.
    :return: Pandas dataframe with the results
    """
    folder = Path(folder)

    logger.debug(f"Parsing folder {folder}...")
    path_gen = []
    for file in files:
        path_gen.extend(folder.glob(f"**/{file}"))
    path_gen.sort()
    path_gen = list(set(path_gen))
    path_gen.sort()
    path_gen = list(set(path_gen))
    path_gen.sort()
    folder_gen = map(lambda x: x.parent, path_gen)
    folder_gen = set(folder_gen)
    results = {}
    for file in tqdm(path_gen, desc="Parsing Specified files"):
        results = read_file(file, results)
    if other_files is True:
        for folder in tqdm(folder_gen, desc="Adding other files to results"):
            results = add_file(folder, path_gen, results)
    df = pd.DataFrame(results).T
    df = df.applymap(lambda x: x.strip() if isinstance(x, str) else x)
    df.columns = df.columns.str.strip()
    return df


def add_file(folder, path_gen, results):
    all_files = Path(folder).glob("**/*")
    for file in all_files:
        if file not in path_gen:
            if file.parent.name not in results:
                results[file.parent.name] = {}
            results[file.parent.name][file.stem] = file
    return results


def read_file(file, results):
    suffix = file.suffix
    folder = file.parent.name
    stage = file.parent.parent.name
    if folder not in results:
        results[folder] = {}
    if suffix == ".json":
        try:
            retries = locals().get("retries", 0)
            with open(file, "r") as f:
                dict_ = json.load(f)
        except json.decoder.JSONDecodeError as e:
            logger.error(f"Error reading {file}")
            print(f"Error reading {file}. Please fix the file and press Enter.")
            input(
                "Press Enter to continue. The next failure on this file will raise an error.",
            )
            if retries > 1:
                raise e
            else:
                with open(file, "r") as f:
                    dict_ = json.load(f)
                retries += 1
    elif suffix == ".yaml":
        with open(file, "r") as f:
            try:
                dict_ = yaml.safe_load(f)
            except Exception as e:
                logger.error(f"Error reading {file}")
                print(f"Error reading {file}")
                input("Press Enter to raise the error.")
                raise e
    else:
        raise ValueError(f"File type {suffix} not supported.")
    results[folder]["stage"] = stage
    results[folder].update(dict_)
    return results


def parse_results(folder, files=["score_dict.json", "params.yaml"]):
    df = parse_folder(folder, files=files)
    df = flatten_results(df)
    return df


def save_results(results, results_file, results_folder) -> str:
    """
    Compile results from a folder of reports and save to a csv file; return the path to the csv file. It will optionally delete columns from the results.
    """
    assert isinstance(
        results,
        pd.DataFrame,
    ), f"Results must be a pandas DataFrame, not {type(results)}."
    results_file = Path(results_folder, results_file)
    logger.info(f"Saving data to {results_file}")
    Path(results_file).parent.mkdir(exist_ok=True, parents=True)
    suffix = results_file.suffix
    if suffix == ".csv":
        results.to_csv(results_file, index=True)
    elif suffix == ".xlsx":
        results.to_excel(results_file, index=True)
    elif suffix == ".html":
        results.to_html(results_file, index=True)
    elif suffix == ".json":
        results.to_json(results_file, index=True, orient="records")
    elif suffix == ".tex":
        pretty_model = results_file.stem.replace("_", " ").title()
        results.to_latex(
            results_file,
            index=True,
            escape=True,
            label=f"tab:{results_file.stem}",
            caption=f"{pretty_model} Results",
            header=True,
            position="htbp",
        )
    else:
        raise ValueError(f"File type {suffix} not supported.")
    assert Path(
        results_file,
    ).exists(), f"Results file {results_file} does not exist. Something went wrong."
    return results_file


def load_results(results_file, results_folder) -> pd.DataFrame:
    """
    Load results from a csv file; return the path to the csv file. It will optionally delete columns from the results.
    """
    results_file = Path(results_folder, results_file)
    logger.info(f"Loading data from {results_file}")
    Path(results_folder).mkdir(exist_ok=True, parents=True)
    suffix = results_file.suffix
    if suffix == ".csv":
        results = pd.read_csv(results_file, index_col=0)
    elif suffix == ".xlsx":
        results = pd.read_excel(results_file, index_col=0)
    elif suffix == ".html":
        results = pd.read_html(results_file, index_col=0)
    elif suffix == ".json":
<<<<<<< HEAD
        results = pd.read_json(results_file)
=======
        results = pd.read_json(results_file, index_col=0)
>>>>>>> 06dd1d0f
    elif suffix == ".tex":
        pd.read_csv(
            results_file,
            sep="&",
            header=None,
            skiprows=4,
            skipfooter=3,
            engine="python",
<<<<<<< HEAD
=======
            index_col=0,
>>>>>>> 06dd1d0f
        )
    else:
        raise ValueError(f"File type {suffix} not supported.")
    assert Path(
        results_file,
    ).exists(), f"Results file {results_file} does not exist. Something went wrong."
    return results


def compile_main(parse_results, save_results, args):
    logging.basicConfig(level=args.verbose)
    report_folder = args.report_folder
    results_file = args.results_file
    results_folder = args.results_folder
    results = parse_results(report_folder)
    report_file = save_results(results, results_file, results_folder)
    assert Path(
        report_file,
    ).exists(), f"Results file {report_file} does not exist. Something went wrong."


compile_parser = argparse.ArgumentParser()
compile_parser.add_argument("--results_file", type=str, default="results.csv")
compile_parser.add_argument(
    "--report_folder",
    type=str,
    default="reports",
    required=True,
)
compile_parser.add_argument("--results_folder", type=str, default=".")
compile_parser.add_argument("--exclude", type=list, default=None, nargs="*")
compile_parser.add_argument("--verbose", type=str, default="INFO")

if __name__ == "__main__":
    args = compile_parser.parse_args()
    compile_main(parse_results, save_results, args)<|MERGE_RESOLUTION|>--- conflicted
+++ resolved
@@ -179,11 +179,7 @@
     elif suffix == ".html":
         results = pd.read_html(results_file, index_col=0)
     elif suffix == ".json":
-<<<<<<< HEAD
         results = pd.read_json(results_file)
-=======
-        results = pd.read_json(results_file, index_col=0)
->>>>>>> 06dd1d0f
     elif suffix == ".tex":
         pd.read_csv(
             results_file,
@@ -192,10 +188,6 @@
             skiprows=4,
             skipfooter=3,
             engine="python",
-<<<<<<< HEAD
-=======
-            index_col=0,
->>>>>>> 06dd1d0f
         )
     else:
         raise ValueError(f"File type {suffix} not supported.")
