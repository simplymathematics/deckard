--- conflicted
+++ resolved
@@ -264,10 +264,7 @@
         def_gen_dict,
         atk_gen_dict,
         control_dict,
-<<<<<<< HEAD
         results_file,
-=======
->>>>>>> 5d08c049
         report_folder,
     )
     report_file = save_results(results, results_file)
