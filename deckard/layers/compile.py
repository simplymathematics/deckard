import pandas as pd
from pathlib import Path
import json
import logging
from tqdm import tqdm
import yaml


logger = logging.getLogger(__name__)


def flatten_results(df: pd.DataFrame) -> pd.DataFrame:
    """
    Args:
        df (pd.DataFrame): a dataframe with dictionaries as entries in some columns

    Returns:
        pd.DataFrame: a dataframe with the dictionaries flattened into columns using pd.json_normalize
    """
    df = df.applymap(lambda x: x.strip() if isinstance(x, str) else x)
    for col in tqdm(df.columns, desc="Flattening columns"):
        if isinstance(df[col][0], dict):
            tmp = pd.json_normalize(df[col].fillna({i: {} for i in df[col].index}))
            tmp.columns = [f"{col}.{subcol}" for subcol in tmp.columns]
            tmp.index = df.index
            df = pd.merge(df, tmp, left_index=True, how="outer", right_index=True)
            if f"files.{col}_file" in tmp:
                df[col] = Path(tmp[f"files.{col}_file"]).apply(lambda x: x.stem)
            else:
                df[col] = tmp.index
        else:
            df = pd.concat([df, df[col]], axis=1)
    return df


def parse_folder(folder, files=["params.yaml", "score_dict.json"]) -> pd.DataFrame:
    """
    Parse a folder containing files and return a dataframe with the results, excluding the files in the exclude list.
    :param folder: Path to folder containing files
    :param files: List of files to parse. Defaults to ["params.yaml", "score_dict.json"]. Other files will be added as columns with hrefs.
    :return: Pandas dataframe with the results
    """
    folder = Path(folder)

    logger.debug(f"Parsing folder {folder}...")
    path_gen = []
    for file in files:
        path_gen.extend(folder.glob(f"**/{file}"))
    path_gen.sort()
    path_gen = list(set(path_gen))
    path_gen.sort()
    folder_gen = map(lambda x: x.parent, path_gen)
    folder_gen = set(folder_gen)
    results = {}
    for file in tqdm(path_gen, desc="Parsing Specified files"):
        results = read_file(file, results)
    for folder in tqdm(folder_gen, desc="Adding other files to results"):
        results = add_file(folder, path_gen, results)
    df = pd.DataFrame(results).T
    df = df.applymap(lambda x: x.strip() if isinstance(x, str) else x)
    df.columns = df.columns.str.strip()
    return df


def add_file(folder, path_gen, results):
    all_files = Path(folder).glob("**/*")
    for file in all_files:
        if file not in path_gen:
            if file.parent.name not in results:
                results[file.parent.name] = {}
            results[file.parent.name][file.stem] = file
    return results


def read_file(file, results):
    suffix = file.suffix
    folder = file.parent.name
    stage = file.parent.parent.name
    if folder not in results:
        results[folder] = {}
    if suffix == ".json":
        try:
            retries = locals().get("retries", 0)
            with open(file, "r") as f:
                dict_ = json.load(f)
        except json.decoder.JSONDecodeError as e:
            logger.error(f"Error reading {file}")
            print(f"Error reading {file}. Please fix the file and press Enter.")
            input(
                "Press Enter to continue. The next failure on this file will raise an error.",
            )
            if retries > 1:
                raise e
            else:
                with open(file, "r") as f:
                    dict_ = json.load(f)
                retries += 1
    elif suffix == ".yaml":
        with open(file, "r") as f:
            try:
                dict_ = yaml.safe_load(f)
            except Exception as e:
                logger.error(f"Error reading {file}")
                print(f"Error reading {file}")
                input("Press Enter to raise the error.")
                raise e
    else:
        raise ValueError(f"File type {suffix} not supported.")
    results[folder]["stage"] = stage
    results[folder].update(dict_)
    return results


<<<<<<< HEAD
=======



>>>>>>> 9710e4f0
def parse_results(folder, files=["score_dict.json", "params.yaml"]):
    df = parse_folder(folder, files=files)
    df = flatten_results(df)
    return df


<<<<<<< HEAD
def save_results(results, results_file, results_folder) -> str:
    """
    Compile results from a folder of reports and save to a csv file; return the path to the csv file. It will optionally delete columns from the results.
    """
    results_file = Path(results_folder, results_file)
    logger.info(f"Saving data to {results_file}")
    Path(results_file).parent.mkdir(exist_ok=True, parents=True)
    suffix = results_file.suffix
    if suffix == ".csv":
        results.to_csv(results_file, index=True)
    elif suffix == ".xlsx":
        results.to_excel(results_file, index=True)
    elif suffix == ".html":
        results.to_html(results_file, index=True)
    elif suffix == ".json":
        results.to_json(results_file, index=True, orient="records")
    else:
        raise ValueError(f"File type {suffix} not supported.")
    assert Path(
        results_file,
    ).exists(), f"Results file {results_file} does not exist. Something went wrong."
    return results_file
=======






>>>>>>> 9710e4f0


def load_results(results_file, results_folder) -> pd.DataFrame:
    """
    Load results from a csv file; return the path to the csv file. It will optionally delete columns from the results.
    """
    results_file = Path(results_folder, results_file)
<<<<<<< HEAD
    logger.info(f"Loading data from {results_file}")
=======
    logger.info(f"Saving data to {results_file}")
>>>>>>> 9710e4f0
    Path(results_folder).mkdir(exist_ok=True, parents=True)
    suffix = results_file.suffix
    if suffix == ".csv":
        results = pd.read_csv(results_file)
    elif suffix == ".xlsx":
        results = pd.read_excel(results_file)
    elif suffix == ".html":
        results = pd.read_html(results_file)
    elif suffix == ".json":
        results = pd.read_json(results_file)
    else:
        raise ValueError(f"File type {suffix} not supported.")
    assert Path(
        results_file,
    ).exists(), f"Results file {results_file} does not exist. Something went wrong."
    return results

def load_results(results_file, results_folder) -> pd.DataFrame:
    """
    Load results from a csv file; return the path to the csv file. It will optionally delete columns from the results.
    """
    results_file = Path(results_folder, results_file)
    logger.info(f"Loading data from {results_file}")
    Path(results_folder).mkdir(exist_ok=True, parents=True)
    suffix = results_file.suffix
    if suffix == ".csv":
        results = pd.read_csv(results_file)
    elif suffix == ".xlsx":
        results = pd.read_excel(results_file)
    elif suffix == ".html":
        results = pd.read_html(results_file)
    elif suffix == ".json":
        results = pd.read_json(results_file)
    else:
        raise ValueError(f"File type {suffix} not supported.")
    assert Path(
        results_file,
    ).exists(), f"Results file {results_file} does not exist. Something went wrong."
    return results

if __name__ == "__main__":
    import argparse
    parser = argparse.ArgumentParser()
    parser.add_argument("--results_file", type=str, default="results.csv")
    parser.add_argument("--report_folder", type=str, default="reports", required=True)
    parser.add_argument("--results_folder", type=str, default=".")
<<<<<<< HEAD
=======
    parser.add_argument("--config", type=str, default="conf/compile.yaml")
>>>>>>> 9710e4f0
    parser.add_argument("--exclude", type=list, default=None, nargs="*")
    parser.add_argument("--verbose", type=str, default="INFO")
    args = parser.parse_args()
    logging.basicConfig(level=args.verbose)
    report_folder = args.report_folder
    results_file = args.results_file
    results_folder = args.results_folder
<<<<<<< HEAD
    results = parse_results(report_folder)
=======
    results = parse_results(report_folder)  
>>>>>>> 9710e4f0
    report_file = save_results(results, results_file, results_folder)
    assert Path(
        report_file,
    ).exists(), f"Results file {report_file} does not exist. Something went wrong."<|MERGE_RESOLUTION|>--- conflicted
+++ resolved
@@ -49,6 +49,8 @@
     path_gen.sort()
     path_gen = list(set(path_gen))
     path_gen.sort()
+    path_gen = list(set(path_gen))
+    path_gen.sort()
     folder_gen = map(lambda x: x.parent, path_gen)
     folder_gen = set(folder_gen)
     results = {}
@@ -57,6 +59,8 @@
     for folder in tqdm(folder_gen, desc="Adding other files to results"):
         results = add_file(folder, path_gen, results)
     df = pd.DataFrame(results).T
+    df = df.applymap(lambda x: x.strip() if isinstance(x, str) else x)
+    df.columns = df.columns.str.strip()
     df = df.applymap(lambda x: x.strip() if isinstance(x, str) else x)
     df.columns = df.columns.str.strip()
     return df
@@ -111,19 +115,12 @@
     return results
 
 
-<<<<<<< HEAD
-=======
-
-
-
->>>>>>> 9710e4f0
 def parse_results(folder, files=["score_dict.json", "params.yaml"]):
     df = parse_folder(folder, files=files)
     df = flatten_results(df)
     return df
 
 
-<<<<<<< HEAD
 def save_results(results, results_file, results_folder) -> str:
     """
     Compile results from a folder of reports and save to a csv file; return the path to the csv file. It will optionally delete columns from the results.
@@ -146,42 +143,7 @@
         results_file,
     ).exists(), f"Results file {results_file} does not exist. Something went wrong."
     return results_file
-=======
 
-
-
-
-
-
->>>>>>> 9710e4f0
-
-
-def load_results(results_file, results_folder) -> pd.DataFrame:
-    """
-    Load results from a csv file; return the path to the csv file. It will optionally delete columns from the results.
-    """
-    results_file = Path(results_folder, results_file)
-<<<<<<< HEAD
-    logger.info(f"Loading data from {results_file}")
-=======
-    logger.info(f"Saving data to {results_file}")
->>>>>>> 9710e4f0
-    Path(results_folder).mkdir(exist_ok=True, parents=True)
-    suffix = results_file.suffix
-    if suffix == ".csv":
-        results = pd.read_csv(results_file)
-    elif suffix == ".xlsx":
-        results = pd.read_excel(results_file)
-    elif suffix == ".html":
-        results = pd.read_html(results_file)
-    elif suffix == ".json":
-        results = pd.read_json(results_file)
-    else:
-        raise ValueError(f"File type {suffix} not supported.")
-    assert Path(
-        results_file,
-    ).exists(), f"Results file {results_file} does not exist. Something went wrong."
-    return results
 
 def load_results(results_file, results_folder) -> pd.DataFrame:
     """
@@ -206,16 +168,13 @@
     ).exists(), f"Results file {results_file} does not exist. Something went wrong."
     return results
 
+
 if __name__ == "__main__":
     import argparse
     parser = argparse.ArgumentParser()
     parser.add_argument("--results_file", type=str, default="results.csv")
     parser.add_argument("--report_folder", type=str, default="reports", required=True)
     parser.add_argument("--results_folder", type=str, default=".")
-<<<<<<< HEAD
-=======
-    parser.add_argument("--config", type=str, default="conf/compile.yaml")
->>>>>>> 9710e4f0
     parser.add_argument("--exclude", type=list, default=None, nargs="*")
     parser.add_argument("--verbose", type=str, default="INFO")
     args = parser.parse_args()
@@ -223,11 +182,7 @@
     report_folder = args.report_folder
     results_file = args.results_file
     results_folder = args.results_folder
-<<<<<<< HEAD
     results = parse_results(report_folder)
-=======
-    results = parse_results(report_folder)  
->>>>>>> 9710e4f0
     report_file = save_results(results, results_file, results_folder)
     assert Path(
         report_file,
