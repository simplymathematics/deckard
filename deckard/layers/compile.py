--- conflicted
+++ resolved
@@ -5,10 +5,6 @@
 from tqdm import tqdm
 import yaml
 
-<<<<<<< HEAD
-
-=======
->>>>>>> daf02c9c
 
 logger = logging.getLogger(__name__)
 
@@ -111,11 +107,7 @@
     """
     results_file = Path(results_folder, results_file)
     logger.info(f"Saving data to {results_file}")
-<<<<<<< HEAD
     Path(results_file).parent.mkdir(exist_ok=True, parents=True)
-=======
-    Path(results_folder).mkdir(exist_ok=True, parents=True)
->>>>>>> daf02c9c
     suffix = results_file.suffix
     if suffix == ".csv":
         results.to_csv(results_file)
@@ -163,10 +155,6 @@
     parser.add_argument("--results_file", type=str, default="results.csv")
     parser.add_argument("--report_folder", type=str, default="reports", required=True)
     parser.add_argument("--results_folder", type=str, default=".")
-<<<<<<< HEAD
-=======
-    parser.add_argument("--config", type=str, default="conf/compile.yaml")
->>>>>>> daf02c9c
     parser.add_argument("--exclude", type=list, default=None, nargs="*")
     parser.add_argument("--verbose", type=str, default="INFO")
     args = parser.parse_args()
