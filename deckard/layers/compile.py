--- conflicted
+++ resolved
@@ -55,6 +55,11 @@
                 except json.decoder.JSONDecodeError as e:
                     raise e
 
+                try:
+                    dict_ = json.load(f)
+                except json.decoder.JSONDecodeError as e:
+                    raise e
+
         elif suffix == ".yaml":
             with open(file, "r") as f:
                 dict_ = yaml.safe_load(f)
@@ -62,21 +67,12 @@
             raise ValueError(f"File type {suffix} not supported.")
         results[folder]["stage"] = stage
         results[folder].update(dict_)
-<<<<<<< HEAD
         all_files = Path(folder).glob("**/*")
         for file in all_files:
             if file not in path_gen:
                 if file.parent.name not in results:
                     results[file.parent.name] = {}
                 results[file.parent.name][file.stem] = file
-=======
-    all_files = Path(folder).glob("**/*")
-    for file in all_files:
-        if file not in path_gen:
-            if file.parent.name not in results:
-                results[file.parent.name] = {}
-            results[file.parent.name][file.stem] = file
->>>>>>> 6cb0fceb
     df = pd.DataFrame(results).T
     return df
 
@@ -121,6 +117,8 @@
         else:
             def_gen = "Control"
             defence = "Control"
+            def_gen = "Control"
+            defence = "Control"
         ############################################################################################################
         if defence != []:
             defences.append(defence)
@@ -147,11 +145,7 @@
     return results
 
 
-<<<<<<< HEAD
 def parse_results(folder, files=["score_dict.json", "params.yaml"], default_epochs=20):
-=======
-def parse_results(folder, files=["score_dict.json", "params.yaml"]):
->>>>>>> 6cb0fceb
     df = parse_folder(folder, files=files)
     df = flatten_results(df)
     df = merge_defences(df, default_epochs=default_epochs)
@@ -159,6 +153,7 @@
     return df
 
 
+def format_control_parameter(data, control_dict):
 def format_control_parameter(data, control_dict):
     logger.info("Formatting control parameters...")
 
@@ -181,6 +176,9 @@
                 value = np.nan
             data.loc[data.def_gen == defence, "def_value"] = value
             control_dict.pop(defence)
+                value = np.nan
+            data.loc[data.def_gen == defence, "def_value"] = value
+            control_dict.pop(defence)
         else:
             logger.warning(f"Defence {defence} not in control_dict. Deleting rows.")
             data = data[data.def_gen != defence]
@@ -195,7 +193,23 @@
                 value = np.nan
             data.loc[data.atk_gen == attack, "atk_value"] = value
             control_dict.pop(attack)
-        else:
+            logger.warning(f"Defence {defence} not in control_dict. Deleting rows.")
+            data = data[data.def_gen != defence]
+
+    for attack in attacks:
+        if attack in control_dict:
+            param = control_dict[attack]
+            data.loc[data.atk_gen == attack, "atk_param"] = param.split(".")[-1]
+            if param in data.columns:
+                value = data[data.atk_gen == attack][param]
+            else:
+                value = np.nan
+            data.loc[data.atk_gen == attack, "atk_value"] = value
+            control_dict.pop(attack)
+        else:
+            logger.warning(f"Attack {attack} not in control_dict. Deleting rows.")
+            data = data[data.atk_gen != attack]
+
             logger.warning(f"Attack {attack} not in control_dict. Deleting rows.")
             data = data[data.atk_gen != attack]
 
@@ -221,7 +235,11 @@
     data.dropna(axis=1, how="all", inplace=True)
     logger.info("Shortening model names...")
     # Removes the path and to the model object and leaves the name of the model
+    # Removes the path and to the model object and leaves the name of the model
     data["model_name"] = data["model.init.name"].str.split(".").str[-1]
+    if data["model.init.name"].str.contains("Net").any():
+        data["model_layers"] = data["model_name"].str.split("Net").str[-1]
+    data = data.loc[:, ~data.columns.str.endswith(".1")]
     if data["model.init.name"].str.contains("Net").any():
         data["model_layers"] = data["model_name"].str.split("Net").str[-1]
     data = data.loc[:, ~data.columns.str.endswith(".1")]
@@ -229,11 +247,10 @@
     data["data.sample.random_state"].rename("random_state", inplace=True)
     data = format_control_parameter(data, control_dict)
     logger.info(f"Saving data to {file}")
-<<<<<<< HEAD
     # data.to_csv( file)
-=======
+    data = format_control_parameter(data, control_dict)
+    logger.info(f"Saving data to {file}")
     data.to_csv(file)
->>>>>>> 6cb0fceb
     return data
 
 
