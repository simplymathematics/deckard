--- conflicted
+++ resolved
@@ -50,10 +50,6 @@
     data = min_max_scaling(data)
     data.dropna(axis=0, subset=["atk_value", "atk_param"], inplace=True)
     data.dropna(axis=0, subset=["def_value", "def_param"], inplace=True)
-<<<<<<< HEAD
-    data.loc[:, "adv_failures"] = (1 - data.loc[:, "adv_success"])
-    data.loc[:, "ben_failures"] = (1 - data.loc[:, "accuracy"])
-=======
     data.loc[:, "adv_failures"] = (1 - data.loc[:, "adv_accuracy"]) * data.loc[
         :,
         "attack.attack_size",
@@ -63,7 +59,6 @@
         "attack.attack_size",
     ]
 
->>>>>>> 068e110b
     def plot_aft(
         df,
         file,
