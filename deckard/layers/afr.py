# -*- coding: utf-8 -*-
import warnings
from pathlib import Path
import pandas as pd
import numpy as np
import matplotlib
import logging
import yaml
import argparse
import matplotlib.pyplot as plt
import seaborn as sns
from sklearn.model_selection import train_test_split
from lifelines import (
    WeibullAFTFitter,
    LogNormalAFTFitter,
    LogLogisticAFTFitter,
    CoxPHFitter,
    CRCSplineFitter,
    AalenAdditiveFitter,
    GeneralizedGammaRegressionFitter,
    PiecewiseExponentialRegressionFitter,
)
from lifelines.utils import CensoringType
from lifelines.fitters import RegressionFitter
from lifelines.exceptions import ConvergenceError
from .clean_data import drop_rows_without_results
from .compile import load_results, save_results
logger = logging.getLogger(__name__)


# Modified from https://github.com/CamDavidsonPilon/lifelines/blob/master/lifelines/calibration.py
def survival_probability_calibration(
    model: RegressionFitter,
    df: pd.DataFrame,
    t0: float,
    ax=None,
    color="red",
):
    r"""
    Smoothed calibration curves for time-to-event models. This is analogous to
    calibration curves for classification models, extended to handle survival probabilities
    and censoring. Produces a matplotlib figure and some metrics.

    We want to calibrate our model's prediction of :math:`P(T < \text{t0})` against the observed frequencies.

    Parameters
    -------------

    model:
        a fitted lifelines regression model to be evaluated
    df: DataFrame
        a DataFrame - if equal to the training data, then this is an in-sample calibration. Could also be an out-of-sample
        dataset.
    t0: float
        the time to evaluate the probability of event occurring prior at.

    Returns
    ----------
    ax:
        mpl axes
    ICI:
        mean absolute difference between predicted and observed
    E50:
        median absolute difference between predicted and observed

    https://onlinelibrary.wiley.com/doi/full/10.1002/sim.8570

    """

    def ccl(p):
        return np.log(-np.log(1 - p))

    if ax is None:
        ax = plt.gca()
    T = model.duration_col
    E = model.event_col

    predictions_at_t0 = np.clip(
        1 - model.predict_survival_function(df, times=[t0]).T.squeeze(),
        1e-10,
        1 - 1e-10,
    )

    # create new dataset with the predictions
    prediction_df = pd.DataFrame(
        {"ccl_at_%d" % t0: ccl(predictions_at_t0), T: df[T], E: df[E]},
    )

    # fit new dataset to flexible spline model
    # this new model connects prediction probabilities and actual survival. It should be very flexible, almost to the point of overfitting. It's goal is just to smooth out the data!
    n_knots = 3
    regressors = {
        "beta_": ["ccl_at_%d" % t0],
        "gamma0_": "1",
        "gamma1_": "1",
        "gamma2_": "1",
    }

    # this model is from examples/royson_crowther_clements_splines.py
    crc = CRCSplineFitter(n_baseline_knots=n_knots, penalizer=0.000001)
    with warnings.catch_warnings():
        warnings.filterwarnings("ignore")
        try:
            if CensoringType.is_right_censoring(model):
                crc.fit_right_censoring(prediction_df, T, E, regressors=regressors)
            elif CensoringType.is_left_censoring(model):
                crc.fit_left_censoring(prediction_df, T, E, regressors=regressors)
            elif CensoringType.is_interval_censoring(model):
                crc.fit_interval_censoring(prediction_df, T, E, regressors=regressors)
        except ConvergenceError:
            crc._scipy_fit_method = "SLSQP"
            try:
                if CensoringType.is_right_censoring(model):
                    crc.fit_right_censoring(prediction_df, T, E, regressors=regressors)
                elif CensoringType.is_left_censoring(model):
                    crc.fit_left_censoring(prediction_df, T, E, regressors=regressors)
                elif CensoringType.is_interval_censoring(model):
                    crc.fit_interval_censoring(prediction_df, T, E, regressors=regressors)
            except ConvergenceError as e:
                return ax, np.nan, np.nan

    # predict new model at values 0 to 1, but remember to ccl it!
    x = np.linspace(
        np.clip(predictions_at_t0.min() - 0.01, 0, 1),
        np.clip(predictions_at_t0.max() + 0.01, 0, 1),
        100,
    )
    y = (
        1
        - crc.predict_survival_function(
            pd.DataFrame({"ccl_at_%d" % t0: ccl(x)}),
            times=[t0],
        ).T.squeeze()
    )

    # plot our results

    ax.plot(x, y, label="Calibration Curve", color=color)
    ax.set_xlabel("Predicted P(t ≤ %.2f )" % round(t0, 3))
    ax.set_ylabel("Observed P(t ≤ %.2f )" % round(t0, 3))
    ax.tick_params(axis="y")

    # plot x=y line
    ax.plot(x, x, c="k", ls="--")
    ax.legend()

    plt.tight_layout()

    deltas = (
        (1 - crc.predict_survival_function(prediction_df, times=[t0])).T.squeeze()
        - predictions_at_t0
    ).abs()
    ICI = deltas.mean()
    E50 = np.percentile(deltas, 50)
    # print("ICI = ", ICI)
    # print("E50 = ", E50)

    return ax, ICI, E50


def fit_aft(
    df,
    event_col,
    duration_col,
    mtype,
    summary_file=None,
    folder=None,
    **kwargs,
):
    logger.info(f"Trying to initialize model {mtype} with {kwargs}")
    if mtype == "weibull":
        aft = WeibullAFTFitter(penalizer=kwargs.pop("penalizer",0.1), **kwargs)
    elif mtype == "log_normal":
        aft = LogNormalAFTFitter(penalizer=kwargs.pop("penalizer",0.1), **kwargs)
    elif mtype == "log_logistic":
        aft = LogLogisticAFTFitter(penalizer=kwargs.pop("penalizer",0.1), **kwargs)
    elif mtype == "cox":
        aft = CoxPHFitter(penalizer=kwargs.pop("penalizer",0.1), **kwargs)
    elif mtype == "aalen":
        aft = AalenAdditiveFitter(alpha=kwargs.pop("alpha",0.1), **kwargs)
    elif mtype == "gamma":
        aft = GeneralizedGammaRegressionFitter(
            penalizer=kwargs.pop("penalizer",0.1), **kwargs
        )
    elif mtype == "exponential":
        aft = PiecewiseExponentialRegressionFitter(
            penalizer=kwargs.pop("penalizer",0.1), **kwargs
        )
    else:
        raise ValueError(f"Model type {mtype} not recognized")
    assert (
        duration_col in df.columns
    ), f"Column {duration_col} not in dataframe with columns {df.columns}"
    if event_col is not None:
        assert (
            event_col in df.columns
        ), f"Column {event_col} not in dataframe with columns {df.columns}"
    start = df[duration_col].min() 
    end = df[duration_col].max()
    start = start - 0.01 * (end - start)
    timeline = np.linspace(start, end, 1000)
    try:
        aft.fit(df, event_col=event_col, duration_col=duration_col, timeline=timeline)
<<<<<<< HEAD
    except TypeError as e:
        if "AalenAdditiveFitter" in str(e):
            logger.debug("AalenAdditiveFitter does not support timeline")
            aft.fit(df, event_col=event_col, duration_col=duration_col)
=======
>>>>>>> 421e052a
    except AttributeError as e:
        logger.error(f"Could not fit {mtype} model")
        raise e
    except ConvergenceError as e:
        logger.info("Trying to fit with SLSQP")
        aft._scipy_fit_method = "SLSQP"
        try:
            aft.fit(df, event_col=event_col, duration_col=duration_col, timeline=timeline)
<<<<<<< HEAD
        except AttributeError as e:
            raise ConvergenceError(f"Could not fit {mtype} model with SLSQP")
=======
        
>>>>>>> 421e052a
        except ConvergenceError as e:
            logger.error(f"Could not fit {mtype} model")
            raise ConvergenceError(f"Could not fit {mtype} model")
        
    else:
        logger.info(f"Fitted {mtype} model")
    if summary_file is not None:
        summary = pd.DataFrame(aft.summary).copy()
        if folder is None:
            folder = "."
        save_results(summary, results_file=summary_file, results_folder=folder)
    return aft


def plot_aft(
    aft,
    title,
    file,
    xlabel,
    ylabel,
    replacement_dict={},
    dummy_dict={},
    folder=None,
    filetype=".pdf",
):
    suffix = Path(file).suffix
    if suffix == "":
        file = Path(file).with_suffix(filetype)
    else:
        file = Path(file)
    if folder is not None:
        file = Path(folder, file)
    plt.gcf().clear()
    # Only plot the covariates, skipping the intercept and dummy variables
    # Dummy variables can be examined using the plot_partial_effects function
    try:
        columns = list(aft.summary.index.get_level_values(1)).copy()
    except IndexError:
        columns = list(aft.summary.index).copy()
    clean_cols = []
    dummy_cols = []
    dummy_prefixes = tuple(dummy_dict.values())
    for col in columns:
        if str(col).startswith(dummy_prefixes) or str(col).startswith("dummy_"):
            dummy_cols.append(col)
        elif col.startswith("Intercept"):
            continue
        else:
            clean_cols.append(col)
    columns = clean_cols
    ax = aft.plot(columns=columns)
    labels = ax.get_yticklabels()
    labels = [label.get_text() for label in labels]
    for k, v in replacement_dict.items():
        labels = [label.replace(k, v) for label in labels]
    ax.set_yticklabels(labels)
    ax.set_xlabel(xlabel)
    ax.set_ylabel(ylabel)
    ax.set_title(title)
    ax.get_figure().tight_layout()
    ax.get_figure().savefig(file)
    plt.gcf().clear()
    logger.info(f"Saved graph to {file}")
    if len(dummy_cols) > 0:
        plt.gcf().clear()
        logger.info(f"Dummy variables: {dummy_cols}")
        ax2 = aft.plot(columns=dummy_cols)
        labels = ax2.get_yticklabels()
        labels = [label.get_text() for label in labels]
        i = 0 
        
        labels = [x.replace("dummy_", "") for x in labels]
        for k,v in dummy_dict.items():
            labels = [label.replace(k, v) for label in labels]
        for k, v in replacement_dict.items():
            labels = [label.replace(k, v) for label in labels]
        for label in labels:
            if label.startswith("Data:"):
                dataset = label.split(":")[1].upper()
                new_label = f"Data: {dataset}"
            else:
                new_label = label
            labels[i] = new_label
            i += 1
        ax2.set_yticklabels(labels)
        ax2.set_xlabel(xlabel)
        ax2.set_ylabel(ylabel)
        ax2.set_title(title)
        ax2.get_figure().tight_layout()
        ax2.get_figure().savefig(file.with_name(file.stem + "_dummies" + file.suffix))
        plt.gcf().clear()
    return ax


def plot_summary(
    aft,
    title,
    file,
    xlabel,
    ylabel,
    replacement_dict={},
    folder=None,
    filetype=".pdf",
):
    suffix = Path(file).suffix
    if suffix == "":
        file = Path(file).with_suffix(filetype)
    else:
        file = Path(file)
    if folder is not None:
        file = Path(folder, file)
    plt.gcf().clear()
    summary = aft.summary.copy()
    summary = pd.DataFrame(summary)
    if isinstance(summary.index, pd.MultiIndex):
        covariates = list(summary.index.get_level_values(1))
        summary["covariate"] = covariates
        params = list(summary.index.get_level_values(0))
        fullnames = [f"{cov}: {param}" for cov, param in zip(covariates, params)]
    else:
        covariates = list(summary.index)
        summary["covariate"] = covariates
        fullnames = covariates
    summary["covariate"] = covariates
    summary["fullnames"] = fullnames
    summary = summary[summary["covariate"] != "Intercept"]
    summary = summary[
        summary["covariate"].str.startswith("dummy_") != True  # noqa E712
    ]
    ax = sns.barplot(data=summary, x="covariate", y="p")
    ax.set_xlabel(xlabel)
    ax.set_ylabel(ylabel)
    ax.set_title(title)
    labels = fullnames
    for k, v in replacement_dict.items():
        labels = [label.replace(k, v) for label in labels]
    ax.set_xticklabels(labels, rotation=90)
    ax.set_yscale("log")
    plt.tight_layout()
    ax.get_figure().savefig(file)
    plt.gcf().clear()
    return ax


def plot_qq(
    X_train,
    aft,
    title,
    file,
    X_test=None,
    xlabel=None,
    ylabel=None,
    folder=None,
    ax=None,
    filetype=".pdf",
    t0=0.35,
):
    suffix = Path(file).suffix
    if suffix == "":
        file = Path(file).with_suffix(filetype)
    else:
        file = Path(file)
    if folder is not None:
        file = Path(folder, file)
    plt.gcf().clear()
    
    if X_test is not None:
        ax, _, _ = survival_probability_calibration(aft, X_train, t0=t0, ax=ax, color="red")
        ax, _, _ = survival_probability_calibration(aft, X_test, t0=t0, ax=ax, color="blue")
    else:
<<<<<<< HEAD
        ax, _, _ = survival_probability_calibration(aft, X_train, t0=t0, ax=ax, color="red")
    ax.set_xlim(0,1)
    ax.set_ylim(0,1)
    if xlabel is not None:
        ax.set_xlabel(xlabel)
    if ylabel is not None:
        ax.set_ylabel(ylabel)
=======
        ax, _, _ = survival_probability_calibration(aft, X_train, t0=t0, ax=ax, color="blue")
    ax.set_xlim(0,1)
    ax.set_ylim(0,1)
    ax.set_xlabel(xlabel)
    ax.set_ylabel(ylabel)
>>>>>>> 421e052a
    ax.set_title(title)
    ax.legend().remove()
    ax.get_figure().tight_layout()
    ax.get_figure().savefig(file)
    logger.info(f"Saved graph to {file}")
    plt.gcf().clear()
    return ax


def plot_partial_effects(
    aft,
    covariate_array,
    values_array,
    title=None,
    file="partial_effects.pdf",
    xlabel="Covariate",
    ylabel="Failure rate",
    legend_kwargs={"loc": "upper left"},
    replacement_dict={},
    cmap="coolwarm",
    folder=".",
    filetype=".pdf",
    **kwargs,
):
    plt.gcf().clear()
    file = Path(folder, file).with_suffix(filetype)
    pareto = aft.plot_partial_effects_on_outcome(
        covariate_array,
        values_array,
        cmap=cmap,
        **kwargs,
    )
    labels = pareto.get_yticklabels()
    labels = [label.get_text() for label in labels]
    for k, v in replacement_dict.items():
        labels = [label.replace(k, v) for label in labels]
    pareto.set_yticklabels(labels)
    pareto.legend(**legend_kwargs)
    pareto.set_ylabel(ylabel)
    pareto.set_xlabel(xlabel)
    pareto.set_title(title)
    pareto.get_figure().tight_layout()
    pareto.get_figure().savefig(file)
    logger.info(f"Saved graph to {file}")
    plt.gcf().clear()
    return pareto


def score_model(aft, train, test):
    train_score = aft.score(train, scoring_method="concordance_index")
    test_score = aft.score(test, scoring_method="concordance_index")
    train_ll = aft.score(train, scoring_method="log_likelihood")
    test_ll = aft.score(test, scoring_method="log_likelihood")
    scores = {
        "train_score": train_score,
        "test_score": test_score,
        "train_ll": train_ll,
        "test_ll": test_ll,
    }
    return scores


def make_afr_table(
    aft_dict,
    dataset,
    X_train,
    X_test,
    t0s,
    folder=".",
    span_columns=True,
):
    folder = Path(folder)
    aft_data = pd.DataFrame()
    aft_data.index.name = "Model"
    model_names = [
        x.replace("-", " ").replace("_", " ").title() for x in aft_dict.keys()
    ]
    aft_data.index = model_names
    aft_data["AIC"] = [
        x.AIC_ if not isinstance(x, CoxPHFitter) else np.nan for x in aft_dict.values()
    ]
    aft_data["BIC"] = [
        x.AIC_ if not isinstance(x, CoxPHFitter) else np.nan for x in aft_dict.values()
    ]
    aft_data["Concordance"] = [
        x.score(X_train, scoring_method="concordance_index") for x in aft_dict.values()
    ]
    aft_data["Test Concordance"] = [
        x.score(X_test, scoring_method="concordance_index") for x in aft_dict.values()
    ]
    icis = []
    e50s = []
    for key in aft_dict.keys():
        model = aft_dict[key]
        t0 = t0s[key]
        _, ici, e50 = survival_probability_calibration(model, X_train, t0=t0)
        icis.append(ici)
        e50s.append(e50)
    
    t_icis = []
    t_e50s = []
    for model in aft_dict.values():
        try:
            _, ici, e50 = survival_probability_calibration(model, X_test, t0=t0)
        except ConvergenceError as e:
            ici = np.nan
            e50 = np.nan
        t_icis.append(ici)
        t_e50s.append(e50)
    aft_data['ICI'] = icis
    aft_data['Test ICI'] = t_icis
    aft_data['E50'] = e50s
    aft_data['Test E50'] = t_e50s
    if dataset in ["combined", "Combined", "COMBINED"]:
        pretty_dataset = "combined"
    elif dataset is None:
        pretty_dataset = None
    else:
        pretty_dataset = dataset.upper()
    aft_data = aft_data.round(2)
    aft_data.to_csv(folder / "aft_comparison.csv")
    logger.info(f"Saved AFR comparison to {folder / 'aft_comparison.csv'}")
    aft_data = aft_data.round(2)
    aft_data.fillna("--", inplace=True)
    aft_data.to_latex(
        folder / "aft_comparison.tex",
        float_format="%.3g",  # Two decimal places, since we have 100 adversarial examples
        label=f"tab:{dataset.lower()}" if dataset is not None else "tab:afr_models",  # Label for cross-referencing
        caption=f"Comparison of AFR Models on the {pretty_dataset} dataset." if pretty_dataset is not None else None,
    )
    # Change to table* if span_columns is True
    if span_columns is True:
        with open(folder / "aft_comparison.tex", "r") as f:
            tex_data = f.read()
        tex_data = tex_data.replace(
            r"\begin{table}",
            r"\begin{table*}" + "\n" + r"\centering",
        )
        tex_data = tex_data.replace(r"\end{table}", r"\end{table*}")
        with open(folder / "aft_comparison.tex", "w") as f:
            f.write(tex_data)
    return aft_data


def clean_data_for_aft(
    data,
    covariate_list,
    target="adv_failure_rate",
    dummy_dict={},
):
    # Find categorical vars
    
    assert (
        target in data
    ), f"Target {target} not in dataframe with columns {data.columns}"
    logger.info(f"Shape of dirty data: {data.shape}")
    covariate_list.append(target)
    covariate_list = list(set(covariate_list))
    logger.info(f"Covariates : {covariate_list}")
    subset = data[covariate_list]
    for col in subset.columns:
        subset = subset[subset[col] != -1e10]
        subset = subset[subset[col] != 1e10]
    if len(dummy_dict) > 0:
        dummy_subset=subset[list(dummy_dict.keys())]
        dummies = pd.get_dummies(dummy_subset, prefix=dummy_dict, prefix_sep=" ", columns=list(dummy_dict.keys()))
        subset = subset.drop(columns=list(dummy_dict.keys()))
        cleaned = pd.concat([subset, dummies], axis=1)
    else:
        cleaned = pd.get_dummies(subset, prefix="dummy", prefix_sep="_")
    assert (
        target in cleaned.columns
    ), f"Target {target} not in dataframe with columns {cleaned.columns}"
    logger.info(f"Shape of data data: {cleaned.shape}")
    return cleaned


def split_data_for_aft(
    data,
    target,
    duration_col,
    test_size=0.25,
    random_state=42,
):
    
    X_train, X_test = train_test_split(
        data,
        train_size=(1 - test_size),
        test_size=test_size,
        random_state=random_state,
    )
    assert (
        target in data.columns
    ), f"Target {target} not in dataframe with columns {data.columns}"
    assert (
        duration_col in data.columns
    ), f"Duration {duration_col} not in dataframe with columns {data.columns}"
    X_train = X_train.dropna(axis=0, how="any")
    X_test = X_test.dropna(axis=0, how="any")
    return X_train, X_test


def run_afr_experiment(
    mtype,
    config,
    X_train,
    target,
    duration_col,
    t0,
    X_test=None,
    dummy_dict={},
    folder=".",
):  
    if len(config.keys()) > 0:
        plots = []
        plot_dict = config.pop("plot", {})
        label_dict = config.pop("labels", {})
        partial_effect_list = config.pop("partial_effect", [])
        model_config = config.pop("model", {})
        model_config.update(**config)
        aft = fit_aft(
            summary_file=plot_dict.get("summary_file", f"{mtype}_summary.csv"),
            folder=folder,
            df=X_train,
            event_col=target,
            duration_col=duration_col,
            mtype=mtype,
            **model_config,
        )
        afr_plot = plot_aft(
            aft=aft,
            title=plot_dict.get(
                "qq_title",
                f"{mtype}".replace("_", " ").replace("-", " ").title(),
            ),
            file=plot_dict.get("plot", f"{mtype}_aft.pdf"),
            xlabel=label_dict.pop("xlabel", "log$(\phi)$"),
            ylabel=label_dict.pop("ylabel", ""),  # noqa W605
            replacement_dict=label_dict,
            dummy_dict=dummy_dict,
            folder=folder,
        )
        plots.append(afr_plot)
        qq_plot = plot_qq(
            X_train=X_train,
            X_test=X_test,
            aft=aft,
            title=plot_dict.get(
                "title",
                f"{mtype}".replace("_", " ").replace("-", " ").title() + " AFR QQ Plot",
            ),
            t0=t0,
            file=plot_dict.get("qq_file", f"{mtype}_qq.pdf"),
            xlabel=label_dict.pop("xlabel", None),
            ylabel=label_dict.pop("ylabel", None),
            folder=folder,
        )
        plots.append(qq_plot)
        for partial_effect_dict in partial_effect_list:
            file = partial_effect_dict.pop("file", "partial_effects.pdf")
            partial_effect_plot = plot_partial_effects(
                aft=aft,
                file=file,
                **partial_effect_dict,
                folder=folder,
            )
            plots.append(partial_effect_plot)
    return aft, plots


def render_all_afr_plots(
    config,
    duration_col,
    target,
    data,
    dataset,
    test_size=0.25,
    folder=".",
    dummy_dict={},
):
    
    assert target in data.columns, f"{target} not in data.columns"
    assert duration_col in data.columns, f"{duration_col} not in data.columns"
    X_train, X_test = split_data_for_aft(
        data,
        target,
        duration_col,
        test_size=test_size,
        random_state=42,
    )
    plots = {}
    models = {}
    mtypes = list(config.keys())
    t0s = {}
    for mtype in mtypes:
        sub_config = config.get(mtype, {})
        t0 = sub_config.pop("t0", 0.35)
        models[mtype], plots[mtype] = run_afr_experiment(
            t0=t0,
            mtype=mtype,
            config=sub_config,
            X_train=X_train,
            X_test=X_test,
            target=target,
            dummy_dict=dummy_dict,
            duration_col=duration_col,
            folder=folder,
        )
        t0s[mtype] = t0
    aft_data = make_afr_table(
        models,
        dataset,
        X_train,
        X_test,
        folder=folder,
        t0s=t0s
    )
    print("*" * 80)
    print("*" * 34 + "  RESULTS   " + "*" * 34)
    print("*" * 80)
    print(f"{aft_data}")
    print("*" * 80)


def calculate_raw_failures(args, data, config):
    data = data.applymap(lambda x: x.strip() if isinstance(x, str) else x)
    assert Path(args.config_file).exists(), f"{args.config_file} does not exist."
    covariates = config.get("covariates", [])
    assert len(covariates) > 0, "No covariates specified in config file"
    if "adv_failures" in covariates and "adv_failures" not in data.columns:
        data.loc[:, "adv_failures"] = (1 - data.loc[:, "adv_accuracy"]) * data.loc[
            :,
            "attack.attack_size",
        ]
        del data['adv_accuracy']
        covariates.remove("adv_accuracy")
    if "ben_failures" in covariates and "ben_failures" not in data.columns:
        data.loc[:, "ben_failures"] = (1 - data.loc[:, "accuracy"]) * data.loc[
            :,
            "attack.attack_size",
        ]
        del data['accuracy']
    data = drop_rows_without_results(data, covariates)
    return data


def main(args):
    target = args.target
    duration_col = args.duration_col
    dataset = args.dataset
    logging.basicConfig(level=logging.INFO)
    font = {
        "family": "Times New Roman",
        "weight": "bold",
        "size": 22,
    }

    matplotlib.rc("font", **font)

    csv_file = args.data_file
    FOLDER = args.plots_folder
    Path(FOLDER).mkdir(exist_ok=True, parents=True)
    data = load_results(results_file = Path(csv_file).name, results_folder = Path(csv_file).parent)
    
    logger.info(f"Shape of data: {data.shape}")
    data.columns = data.columns.str.strip()
    if len(str(args.config_file).split(":")) > 1:
        subdict = str(args.config_file).split(":")[1]
        config_file = str(args.config_file).split(":")[0]
        with Path(config_file).open("r") as f:
            config = yaml.safe_load(f)
            config = config[subdict]
    else:
        with Path(args.config_file).open("r") as f:
            config = yaml.safe_load(f)
    fillna = config.pop("fillna", {})
    for k, v in fillna.items():
        assert k in data.columns, f"{k} not in data"
        data[k] = data[k].fillna(v)
    dummies  = config.pop("dummies", {"atk_gen" : "Atk:", "def_gen" : "Def:", "id" : "Data:"})
    data = calculate_raw_failures(args, data, config)
    covariate_list = config.pop("covariates", [])
    data = clean_data_for_aft(data, covariate_list, target=target, dummy_dict=dummies)
    assert target in data.columns, f"{target} not in data.columns"
    assert duration_col in data.columns, f"{duration_col} not in data.columns"
    render_all_afr_plots(
        config,
        duration_col,
        target,
        data,
        dataset,
        test_size=0.25,
        folder=FOLDER,
        dummy_dict=dummies
    )


if "__main__" == __name__:
    afr_parser = argparse.ArgumentParser()
    afr_parser.add_argument("--target", type=str, default="adv_failures")
    afr_parser.add_argument("--duration_col", type=str, default="adv_fit_time")
    afr_parser.add_argument("--dataset", type=str, default=None)
    afr_parser.add_argument("--data_file", type=str, default="data.csv")
    afr_parser.add_argument("--config_file", type=str, default="afr.yaml")
    afr_parser.add_argument("--plots_folder", type=str, default="plots")
    args = afr_parser.parse_args()
    main(args)<|MERGE_RESOLUTION|>--- conflicted
+++ resolved
@@ -199,15 +199,16 @@
     end = df[duration_col].max()
     start = start - 0.01 * (end - start)
     timeline = np.linspace(start, end, 1000)
+    start = df[duration_col].min() 
+    end = df[duration_col].max()
+    start = start - 0.01 * (end - start)
+    timeline = np.linspace(start, end, 1000)
     try:
         aft.fit(df, event_col=event_col, duration_col=duration_col, timeline=timeline)
-<<<<<<< HEAD
     except TypeError as e:
         if "AalenAdditiveFitter" in str(e):
             logger.debug("AalenAdditiveFitter does not support timeline")
             aft.fit(df, event_col=event_col, duration_col=duration_col)
-=======
->>>>>>> 421e052a
     except AttributeError as e:
         logger.error(f"Could not fit {mtype} model")
         raise e
@@ -216,12 +217,8 @@
         aft._scipy_fit_method = "SLSQP"
         try:
             aft.fit(df, event_col=event_col, duration_col=duration_col, timeline=timeline)
-<<<<<<< HEAD
         except AttributeError as e:
             raise ConvergenceError(f"Could not fit {mtype} model with SLSQP")
-=======
-        
->>>>>>> 421e052a
         except ConvergenceError as e:
             logger.error(f"Could not fit {mtype} model")
             raise ConvergenceError(f"Could not fit {mtype} model")
@@ -392,7 +389,6 @@
         ax, _, _ = survival_probability_calibration(aft, X_train, t0=t0, ax=ax, color="red")
         ax, _, _ = survival_probability_calibration(aft, X_test, t0=t0, ax=ax, color="blue")
     else:
-<<<<<<< HEAD
         ax, _, _ = survival_probability_calibration(aft, X_train, t0=t0, ax=ax, color="red")
     ax.set_xlim(0,1)
     ax.set_ylim(0,1)
@@ -400,13 +396,6 @@
         ax.set_xlabel(xlabel)
     if ylabel is not None:
         ax.set_ylabel(ylabel)
-=======
-        ax, _, _ = survival_probability_calibration(aft, X_train, t0=t0, ax=ax, color="blue")
-    ax.set_xlim(0,1)
-    ax.set_ylim(0,1)
-    ax.set_xlabel(xlabel)
-    ax.set_ylabel(ylabel)
->>>>>>> 421e052a
     ax.set_title(title)
     ax.legend().remove()
     ax.get_figure().tight_layout()
