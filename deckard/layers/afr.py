--- conflicted
+++ resolved
@@ -79,7 +79,6 @@
             event_col in df.columns
         ), f"Column {event_col} not in dataframe with columns {df.columns}"
     plt.gcf().clear()
-<<<<<<< HEAD
     assert duration_col in df.columns, f"{duration_col} not in df.columns"
     assert event_col in df.columns, f"{event_col} not in df.columns"
     aft.fit(
@@ -88,23 +87,6 @@
         event_col=event_col,
     )
     return aft
-=======
-    aft.fit(df, duration_col=duration_col, event_col=event_col)
-    ax = aft.plot()
-    labels = ax.get_yticklabels()
-    labels = [label.get_text() for label in labels]
-    for k, v in replacement_dict.items():
-        labels = [label.replace(k, v) for label in labels]
-    ax.set_yticklabels(labels)
-    ax.set_xlabel(xlabel)
-    ax.set_ylabel(ylabel)
-    ax.set_title(title)
-    ax.get_figure().tight_layout()
-    ax.get_figure().savefig(file)
-    logger.info(f"Saved graph to {file}")
-    plt.gcf().clear()
-    return ax, aft
->>>>>>> 5c89e101
 
 
 def plot_partial_effects(
@@ -190,8 +172,7 @@
     aft_data.to_csv(folder / "aft_comparison.csv", na_rep="--")
     logger.info(f"Saved AFT comparison to {folder / 'aft_comparison.csv'}")
     aft_data.to_latex(
-<<<<<<< HEAD
-        buf=folder / f"{filename}.tex",
+        buf = Path(folder / "aft_comparison.tex").as_posix(),
         float_format="%.3g",
         na_rep="--",
         label=label,
@@ -203,14 +184,6 @@
         Path(folder / f"{filename}.csv"),
         index_label="Distribution",
         na_rep="--",
-=======
-        buf = Path(folder / "aft_comparison.tex").as_posix(),
-        float_format="%.3g",
-        label=f"tab:{dataset}",
-        na_rep="--",
-        caption=f"Comparison of AFR Models on the {dataset.upper()} dataset.",
-        escape=False,
->>>>>>> 5c89e101
     )
 
     return aft_data
@@ -366,15 +339,9 @@
 
 if "__main__" == __name__:
     afr_parser = argparse.ArgumentParser()
-<<<<<<< HEAD
     afr_parser.add_argument("--target", type=str, help="Failure count column", required=True)
     afr_parser.add_argument("--duration_col", type=str, help="Duration column", required=True)
     afr_parser.add_argument("--dataset", type=str, help="Dataset name", required=True)
-=======
-    afr_parser.add_argument("--target", type=str, required=True, help="Target column for AFR model.")
-    afr_parser.add_argument("--duration_col", type=str, required=True, help="Duration column for AFR model.")
-    afr_parser.add_argument("--dataset", type=str, default="mnist")
->>>>>>> 5c89e101
     afr_parser.add_argument("--data_file", type=str, default="data.csv")
     afr_parser.add_argument("--config_file", type=str, default="afr.yaml")
     afr_parser.add_argument("--plots_folder", type=str, default="plots")
