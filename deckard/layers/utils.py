import logging
from pathlib import Path
import re

from hydra.errors import OverrideParseException
from omegaconf import OmegaConf
from omegaconf import SCMode
from copy import deepcopy
import yaml
from hydra import initialize_config_dir, compose
import dvc.api
from hydra.utils import instantiate
from dulwich.errors import NotGitRepository


from numpy import nan
from ..base.utils import my_hash, flatten_dict, unflatten_dict

logger = logging.getLogger(__name__)

deckard_nones = [
    None,
    "None",
    "",
    "nan",
    "NAN",
    "null",
    "NULL",
    "Null",
    "none",
    "NONE",
    nan,
    "NaN",
]


def find_conf_files(
    config_subdir,
    config_dir,
    config_name=None,
    config_regex=None,
    default_file=None,
):
    if config_name is not None:
        assert config_regex is None, "Cannot specify both config_name and config_regex"
        config_dir = Path(Path(), config_dir).resolve().as_posix()
        sub_dir = Path(config_dir, config_subdir)
        files = [Path(sub_dir, config_name)]
    elif config_regex is not None:
        assert config_name is None, "Cannot specify both config_name and config_regex"
        config_dir = Path(Path(), config_dir).resolve().as_posix()
        sub_dir = Path(config_dir, config_subdir)
        files = sub_dir.glob(config_regex)
    elif default_file is not None:
        assert config_name is None, "Cannot specify both config_name and config_regex"
        config_dir = Path(Path(), config_dir).resolve().as_posix()
        sub_dir = Path(config_dir, config_subdir)
        files = [default_file]
    else:  # pragma: no cover
        raise ValueError(
            "Must specify either config_name or config_regex or default_file",
        )
    files = [file.as_posix() for file in files]
    return files


def get_overrides(overrides=None):
    if overrides is None:
        overrides = {}
    else:
        if isinstance(overrides, str):
            overrides = overrides.split(",")
        if isinstance(overrides, list):
            overrides = {
                entry.split("=")[0]: entry.split("=")[1] for entry in overrides
            }
        if isinstance(overrides, dict):
            new_dict = deepcopy(overrides)
            for k, v in new_dict.items():
                if k.startswith("++"):
                    overrides[k] = v
                elif k.startswith("+"):
                    overrides[f"++{k[1:]}"] = v
                elif k.startswith("~"):
                    overrides[f"~{k[2:]}"] = v
                else:
                    overrides[f"++{k}"] = v

        # assert isinstance(overrides, dict), f"Expected list, got {type(overrides)}"
    # if key is not None and len(overrides) > 0:
    #     overrides.pop(f"{key}.name", None)
    #     overrides.pop(f"files.{key}_file", None)
    #     overrides[f"++{key}.name"] = Path(file).stem
    #     overrides[f"++files.{key}_file"] = Path(file).stem
    #     overrides[f"{key}"] = Path(file).stem
    #     overrides["++stage"] = key
    return overrides


def compose_experiment(file, config_dir, overrides=None, default_file="default.yaml"):
    if hasattr(file, "as_posix"):
        file = file.as_posix()
    if overrides in [None, "", "None", "none", "NONE", "null", "Null", "NULL"]:
        overrides = []
    elif isinstance(overrides, str):
        overrides = overrides.split(",")
    if isinstance(overrides, list):
        pass
    elif isinstance(overrides, dict):
        new_dict = deepcopy(overrides)
        for k, v in new_dict.items():
            if k.startswith("++"):
                overrides[k] = v
            elif k.startswith("+"):
                overrides[f"++{k[1:]}"] = v
            elif k.startswith("--"):
                overrides[f"++{k[2:]}"] = v
            else:
                overrides[f"++{k}"] = v
    else:
        raise TypeError(f"Expected list or dict, got {type(overrides)}")
    assert isinstance(file, str), f"Expected str, got {type(file)}"
    # file = Path(data_conf_dir, file).as_posix()
    logger.info(f"Running experiment in config_dir: {config_dir}")
    logger.info(f"Running experiment with config_name: {file}")
    config_dir = Path(Path(), config_dir).resolve().as_posix()
    OmegaConf.register_new_resolver("eval", eval)
    with initialize_config_dir(config_dir=config_dir, version_base="1.3"):
        try:
            cfg = compose(config_name=Path(default_file).stem, overrides=overrides)
        except OverrideParseException:
            raise ValueError(f"Failed to parse overrides: {overrides}")
        cfg = OmegaConf.to_container(cfg, resolve=True)
        cfg["_target_"] = "deckard.Experiment"
        id_ = str(my_hash(cfg))
        cfg["name"] = id_
        cfg["files"]["name"] = id_
        return cfg


def save_params_file(
    config_dir="conf",
    config_file="default",
    params_file="params.yaml",
    working_directory=".",
    overrides=[],
):
    config_dir = str(Path(working_directory, config_dir).absolute().as_posix())
    logger.info(f"Running save_params_file in config_dir: {config_dir}")
    with initialize_config_dir(config_dir=config_dir, version_base="1.3"):
        cfg = compose(config_name=config_file, overrides=overrides)
    params = OmegaConf.to_container(
        cfg,
        resolve=True,
        structured_config_mode=SCMode.DICT,
    )
    with open(params_file, "w") as f:
        yaml.dump(params, f)
    logger.info(f"Saved params file to {params_file}")
    assert Path(params_file).exists(), f"Failed to save params file to {params_file}"
    return None


def get_dvc_stage_params(
    stage,
    params_file="params.yaml",
    pipeline_file="dvc.yaml",
    directory=".",
    name=None,
):
<<<<<<< HEAD
    main_stage = stage.split("@")[0]
    sub_stage = stage.split("@")[1] if main_stage != stage else None
    logger.info(
        f"Getting params for stage {main_stage} from {params_file} and {pipeline_file} in {directory}.",
    )
    params = dvc.api.params_show(stages=main_stage, repo=directory)
=======
    tmp_stage = stage.split("@")[0]
    sub_stage = stage.split("@")[1] if tmp_stage != stage else None
    logger.info(
        f"Getting params for stage {tmp_stage} from {params_file} and {pipeline_file} in {directory}.",
    )
    params = dvc.api.params_show(stages=tmp_stage, repo=directory)
>>>>>>> 06dd1d0f
    params.update({"_target_": "deckard.base.experiment.Experiment"})
    params = OmegaConf.to_container(OmegaConf.create(params), resolve=True)
    flat_params = flatten_dict(params)
    keys = dvc.api.params_show(pipeline_file, stages=stage, repo=directory).keys()
    if "stages" in keys:

        pipe_params = dvc.api.params_show(pipeline_file, stages=stage, repo=directory)[
            "stages"
        ]
        if sub_stage is None:
            pipe_params = pipe_params[stage]
        else:
<<<<<<< HEAD
            pipe_params = pipe_params[main_stage]["do"]
=======
            pipe_params = pipe_params[tmp_stage]["do"]
>>>>>>> 06dd1d0f
        file_list = []
        for key in ["metrics", "deps", "outs", "plots"]:
            param_string = str(pipe_params.get(key, {}))
            # find all values within ${} and add them to file_list
            file_list.extend(re.findall(r"\${(.*?)}", param_string))
        file_dict = {}
        for k in file_list:
            if k in flat_params:
                file_dict[k] = flat_params[k]
            elif k == "item":
                file_dict["directory"] = sub_stage
            else:
                raise ValueError(f"File {k} not found in {pipe_params.keys()}")
        file_dict = unflatten_dict(file_dict)
    else:
        pipe_params = dvc.api.params_show(pipeline_file, stages=stage, repo=directory)
        file_dict = unflatten_dict(pipe_params)
    params["files"] = file_dict.pop("files", {})
    params["files"].update(file_dict)
<<<<<<< HEAD
    params["files"]["stage"] = main_stage
=======
    params["files"]["stage"] = tmp_stage
>>>>>>> 06dd1d0f
    # Merge remaining params
    params = OmegaConf.merge(params, file_dict)
    params = OmegaConf.to_container(OmegaConf.create(params), resolve=True)
    if name is not None:
        params["files"]["name"] = name
    return params


def prepare_files(params_file, stage, params, id_):
    # Turns the dictionary into a FileConfig object.
    # This creates a new directory at files.directory
    # It also creates a new directory at files.directory/files.data_dir
    # It also creates a new directory at files.directory/files.reports_dir
    # If a stage is specified, it also creates a new directory at files.directory/files.reports/stage
    params["files"]["_target_"] = "deckard.base.files.FileConfig"
    tmp_stage = stage.split("@")[0]
    sub_stage = stage.split("@")[1] if tmp_stage != stage else None
    if sub_stage is not None:
        params["files"]["directory"] = sub_stage
    params["files"]["stage"] = tmp_stage
    params["files"]["name"] = (
        id_ if params["files"].get("name", None) is None else params["files"]["name"]
    )
    params["files"]["params_file"] = Path(params_file).name
    # This creates a the object
    files = instantiate(params["files"])
    # Which will return the dictionary of the files
    files = files.get_filenames()
    # If the params_file is in the files, then the params_file is the params_file
    if "params_file" in files:
        params_file = files["params_file"]
    # Otherwise we take the folder of the score_dict_file and change the name to whatever the params_file is
    elif "score_dict_file" in files:
        params_file = Path(files["score_dict_file"]).with_name(params_file)
    else:
        raise ValueError(
            f"Neither params_file nor score_dict_file found in {list(files.keys())}.",
        )

    # Save the params to the params_file
    Path(params_file).parent.mkdir(exist_ok=True, parents=True)
    with Path(params_file).open("w") as f:
        yaml.dump(params, f)
    return files


def get_stages(pipeline_file="dvc.yaml", stages=None, repo=None):
    try:
        with open(pipeline_file, "r") as f:
            def_stages = yaml.safe_load(f)["stages"].keys()
    except NotGitRepository:
        raise ValueError(
            f"Directory {repo} is not a dvc repository. Please run `dvc init` in {repo} and try again.",
        )
    if stages is None or stages == []:
        logger.info("No stages specified. Running default from hydra configuration")
        stages = [None]
    elif isinstance(stages, str):
        stages = [stages]
    else:
        assert isinstance(stages, list), f"args.stage is of type {type(stages)}"
        for stage in stages:
            tmp_stage = stage.split("@")[0]
            assert (
                tmp_stage in def_stages
            ), f"Stage {stage} not found in {pipeline_file}. Available stages: {def_stages}"
    return stages


def get_params_from_disk(
    params_file,
    pipeline_file,
    directory,
    stage,
    config_dir,
    config_file,
):
    if stage is not None:
        params = get_dvc_stage_params(
            stage=stage,
            params_file=params_file,
            pipeline_file=pipeline_file,
            directory=directory,
        )
    else:
        # Use hydras compose to get the params
        assert config_dir is not None, "config_dir must be specified if stage is None"
        with initialize_config_dir(
            config_dir=config_dir,
            job_name=Path(config_file).stem,
            version_base="1.3",
        ):
            cfg = compose(config_name=config_file)
        params = OmegaConf.to_container(cfg, resolve=True)
        params["files"] = dict(params.pop("files", params))
        params["files"]["_target_"] = "deckard.base.files.FileConfig"
        params["files"]["stage"] = None
        params["stage"] = None
    return params


def run_stage(
    params_file="params.yaml",
    pipeline_file="dvc.yaml",
    directory=".",
    stage=None,
    overrides=None,
    config_dir=None,
    config_file=None,
    sub_dict=None,
):
    logger.info(
        f"Running stage {stage} with params_file: {params_file} and pipeline_file: {pipeline_file} in directory {directory}",
    )
    params = get_params_from_disk(
        params_file,
        pipeline_file,
        directory,
        stage,
        config_dir,
        config_file,
    )
    params = add_overrides(overrides, params)
    if sub_dict is None:
        params["_target_"] = "deckard.experiment.Experiment"
        exp = instantiate(params)
        id_ = exp.name
        files = prepare_files(params_file, stage, params, id_)
        score = exp(**files)
    else:
        possible_subdicts = ["data", "model", "attack", "scorers", "plots", "files"]
        assert (
            sub_dict in possible_subdicts
        ), f"sub_dict must be one of {possible_subdicts}"
        target = f"deckard.{sub_dict}.{sub_dict.capitalize()}"
        params["_target_"] = target
        exp = instantiate(params[sub_dict])
        id_ = exp.name
        files = params["files"]
        params[sub_dict]["files"] = files
        files = prepare_files(params_file, stage, params[sub_dict], id_)
        score = exp(**files)
    return id_, score


def add_overrides(overrides, params):
    old_params = deepcopy(params)
    if overrides is not None and len(overrides) > 0:
        # convert from dot notation to nested dict
        overrides = OmegaConf.from_dotlist(overrides)
        params = OmegaConf.merge(params, overrides)
        params = OmegaConf.to_container(params, resolve=True)
        assert (
            params != old_params
        ), f"Params are the same as before overrides: {overrides}"
    params = OmegaConf.create(params)
    params = OmegaConf.to_container(params, resolve=True)
    return params


def run_stages(
    stages,
    pipeline_file="dvc.yaml",
    params_file="params.yaml",
    repo=None,
    config_dir=None,
    config_file=None,
    sub_dict=None,
):
    results = {}
    stages = get_stages(stages=stages, pipeline_file=pipeline_file, repo=repo)
    for stage in stages:
        id_, score = run_stage(
            stage=stage,
            pipeline_file=pipeline_file,
            params_file=params_file,
            directory=repo,
            config_dir=config_dir,
            config_file=config_file,
            sub_dict=sub_dict,
        )
        results[id_] = score
    return results<|MERGE_RESOLUTION|>--- conflicted
+++ resolved
@@ -168,21 +168,12 @@
     directory=".",
     name=None,
 ):
-<<<<<<< HEAD
-    main_stage = stage.split("@")[0]
-    sub_stage = stage.split("@")[1] if main_stage != stage else None
-    logger.info(
-        f"Getting params for stage {main_stage} from {params_file} and {pipeline_file} in {directory}.",
-    )
-    params = dvc.api.params_show(stages=main_stage, repo=directory)
-=======
     tmp_stage = stage.split("@")[0]
     sub_stage = stage.split("@")[1] if tmp_stage != stage else None
     logger.info(
         f"Getting params for stage {tmp_stage} from {params_file} and {pipeline_file} in {directory}.",
     )
     params = dvc.api.params_show(stages=tmp_stage, repo=directory)
->>>>>>> 06dd1d0f
     params.update({"_target_": "deckard.base.experiment.Experiment"})
     params = OmegaConf.to_container(OmegaConf.create(params), resolve=True)
     flat_params = flatten_dict(params)
@@ -195,11 +186,7 @@
         if sub_stage is None:
             pipe_params = pipe_params[stage]
         else:
-<<<<<<< HEAD
-            pipe_params = pipe_params[main_stage]["do"]
-=======
             pipe_params = pipe_params[tmp_stage]["do"]
->>>>>>> 06dd1d0f
         file_list = []
         for key in ["metrics", "deps", "outs", "plots"]:
             param_string = str(pipe_params.get(key, {}))
@@ -219,11 +206,7 @@
         file_dict = unflatten_dict(pipe_params)
     params["files"] = file_dict.pop("files", {})
     params["files"].update(file_dict)
-<<<<<<< HEAD
-    params["files"]["stage"] = main_stage
-=======
     params["files"]["stage"] = tmp_stage
->>>>>>> 06dd1d0f
     # Merge remaining params
     params = OmegaConf.merge(params, file_dict)
     params = OmegaConf.to_container(OmegaConf.create(params), resolve=True)
