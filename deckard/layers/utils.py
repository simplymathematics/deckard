import logging
from pathlib import Path

from hydra.errors import OverrideParseException
from omegaconf import OmegaConf
from copy import deepcopy
import yaml
from hydra import initialize_config_dir, compose


from numpy import nan
from ..base.utils import my_hash

logger = logging.getLogger(__name__)

deckard_nones = [
    None,
    "None",
    "",
    "nan",
    "NAN",
    "null",
    "NULL",
    "Null",
    "none",
    "NONE",
    nan,
]


def find_conf_files(
    config_name, config_subdir, config_dir, config_regex=None, default_file=None,
):
    if config_name is not None:
        assert config_regex is None, "Cannot specify both config_name and config_regex"
        config_dir = Path(Path(), config_dir).resolve().as_posix()
        sub_dir = Path(config_dir, config_subdir)
        files = [Path(sub_dir, config_name)]
    elif config_regex is not None:
        assert config_name is None, "Cannot specify both config_name and config_regex"
        config_dir = Path(Path(), config_dir).resolve().as_posix()
        sub_dir = Path(config_dir, config_subdir)
        files = sub_dir.glob(config_regex)
    elif default_file is not None:
        assert config_name is None, "Cannot specify both config_name and config_regex"
        config_dir = Path(Path(), config_dir).resolve().as_posix()
        sub_dir = Path(config_dir, config_subdir)
        files = [default_file]
    else:
        raise ValueError(
            "Must specify either config_name or config_regex or default_file",
        )
    return files


def get_overrides(file: str, key: str = None, overrides=None):
    if overrides is None:
        overrides = {}
    else:
        if isinstance(overrides, str):
            overrides = overrides.split(",")
        if isinstance(overrides, list):
            overrides = {
                entry.split("=")[0]: entry.split("=")[1] for entry in overrides
            }
        assert isinstance(overrides, dict), f"Expected list, got {type(overrides)}"
    if key is not None and len(overrides) > 0:
        overrides.pop(f"{key}.name", None)
        overrides.pop(f"files.{key}_file", None)
        overrides[f"++{key}.name"] = Path(file).stem
        overrides[f"++files.{key}_file"] = Path(file).stem
        overrides[f"{key}"] = Path(file).stem
        overrides["++stage"] = key
    return overrides


def compose_experiment(file, config_dir, overrides=None, default_file="default.yaml"):
    if hasattr(file, "as_posix"):
        file = file.as_posix()
    if overrides in [None, "", "None", "none", "NONE", "null", "Null", "NULL"]:
        overrides = []
    elif isinstance(overrides, str):
        overrides = overrides.split(",")
    if isinstance(overrides, list):
        pass
    elif isinstance(overrides, dict):
        new_dict = deepcopy(overrides)
        for k, v in new_dict.items():
            if k.startswith("++"):
                overrides[k] = v
            elif k.startswith("+"):
                overrides[f"++{k[1:]}"] = v
            elif k.startswith("--"):
                overrides[f"++{k[2:]}"] = v
            else:
                overrides[f"++{k}"] = v
    else:
        raise TypeError(f"Expected list or dict, got {type(overrides)}")
    assert isinstance(file, str), f"Expected str, got {type(file)}"
    # file = Path(data_conf_dir, file).as_posix()
    logger.info(f"Running experiment in config_dir: {config_dir}")
    logger.info(f"Running experiment with config_name: {file}")
    config_dir = Path(Path(), config_dir).resolve().as_posix()
    with initialize_config_dir(config_dir=config_dir, version_base="1.3"):
        try:
            cfg = compose(config_name=Path(default_file).stem, overrides=overrides)
        except OverrideParseException:
            raise ValueError(f"Failed to parse overrides: {overrides}")
        cfg = OmegaConf.to_container(cfg, resolve=True)
        cfg["_target_"] = "deckard.Experiment"
        id_ = str(my_hash(cfg))
        cfg["name"] = id_
        cfg["files"]["name"] = id_
        return cfg


def save_params_file(
<<<<<<< HEAD
    config_dir="conf",
    config_file="default",
    params_file="params.yaml",
    overrides=[],
=======
    config_dir="conf", config_file="default", params_file="params.yaml", overrides=[],
>>>>>>> a57608ed
):
    config_dir = str(Path(Path(), config_dir).absolute().as_posix())
    with initialize_config_dir(config_dir=config_dir, version_base="1.3"):
        cfg = compose(config_name=config_file, overrides=overrides)
        params = OmegaConf.to_container(cfg, resolve=True)
        with open(params_file, "w") as f:
            yaml.dump(params, f)
        logger.info(f"Saved params file to {params_file}")
    assert Path(params_file).exists(), f"Failed to save params file to {params_file}"
    return None<|MERGE_RESOLUTION|>--- conflicted
+++ resolved
@@ -115,14 +115,7 @@
 
 
 def save_params_file(
-<<<<<<< HEAD
-    config_dir="conf",
-    config_file="default",
-    params_file="params.yaml",
-    overrides=[],
-=======
     config_dir="conf", config_file="default", params_file="params.yaml", overrides=[],
->>>>>>> a57608ed
 ):
     config_dir = str(Path(Path(), config_dir).absolute().as_posix())
     with initialize_config_dir(config_dir=config_dir, version_base="1.3"):
