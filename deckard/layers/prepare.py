from deckard.base import Data
import logging, os, yaml

def parse_data_from_yml(filename:str, obj_type:Data) -> dict:
    assert isinstance(filename, str)
    LOADER = yaml.FullLoader
    # check if the file exists
    params = dict()
    if not os.path.isfile(str(filename)):
        raise ValueError(str(filename) + " file does not exist")
    # read the yml file
    with open(filename, 'r') as stream:
        try:
            data_file = yaml.load(stream, Loader=LOADER)[0]
            print(data_file)
            print(type(data_file))
        except yaml.YAMLError as exc:
            raise ValueError("Error parsing yml file {}".format(filename))
    # check that datas is a list
    if not isinstance(data_file, dict):
        raise ValueError("Error parsing yml file {}. It must be a yaml dictionary.".format(filename))
    params = data_file['params']
    data_name = data_file['name']
    for param, value in params.items():
        print(param + ": " + str(value))
    data = Data(data_name, **params)
    assert isinstance(data, Data)
    logging.info("{} successfully parsed.".format(filename))
    return data


if __name__ == "__main__":

    from pickle import dump
    # command line arguments
    import argparse
    parser = argparse.ArgumentParser(description='Prepare the data')
    parser.add_argument('-dataset', type = str, default = 'rinex_obs', help = "The dataset to use")
    parser.add_argument('-folder', type = str, default = "./", help = "The folder where data will be stored")
    parser.add_argument('-config_file', type = str, default = "configs/prepare.yml", help = "The config folder to use")
    parser.add_argument('--verbosity', type = str, default = 'DEBUG', help = "The verbosity level")
    parser.add_argument('--target', type = str, default = None, help = "The target to use")
    args = parser.parse_args()

    # set the verbosity level
    logging.basicConfig(level=args.verbosity)

    data = parse_data_from_yml(args.config_file, Data)
    if args.folder != None:
        if not os.path.exists(os.path.join(args.folder, 'data')):
            os.makedirs(os.path.join(args.folder, 'data'))
        else:
            logging.warning(args.folder + " already exists. Overwriting data.")
    logging.info("Saving file as {}.".format(os.path.join(args.folder, 'data', 'data.pkl')))
<<<<<<< HEAD
    
    dump(data, open(os.path.join(args.folder, 'data', 'data.pkl'), 'wb'))
    logging.info("Data successfully saved.")
=======

    dump(data, open(os.path.join(args.folder, 'data', 'data.pkl'), 'wb'))
>>>>>>> d1139926
<|MERGE_RESOLUTION|>--- conflicted
+++ resolved
@@ -52,11 +52,6 @@
         else:
             logging.warning(args.folder + " already exists. Overwriting data.")
     logging.info("Saving file as {}.".format(os.path.join(args.folder, 'data', 'data.pkl')))
-<<<<<<< HEAD
     
     dump(data, open(os.path.join(args.folder, 'data', 'data.pkl'), 'wb'))
-    logging.info("Data successfully saved.")
-=======
-
-    dump(data, open(os.path.join(args.folder, 'data', 'data.pkl'), 'wb'))
->>>>>>> d1139926
+    logging.info("Data successfully saved.")