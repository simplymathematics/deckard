# # train a GAN on mnist with keras

# # import modules
# import os
# import sys
# import time

# import numpy as np

<<<<<<< HEAD
<<<<<<< HEAD
=======
>>>>>>> f208c1b1
# import tensorflow as tf
# from tensorflow.python.keras.layers import Input, Dense, Reshape, Flatten, Dropout, Lambda
# from tensorflow.python.keras.layers import BatchNormalization, Activation, ZeroPadding2D
# from tensorflow.python.keras.layers import LeakyReLU
# from tensorflow.python.keras.layers import UpSampling2D, Conv2D, Conv2DTranspose
# from tensorflow.python.keras.models import Sequential, Model
# from tensorflow.keras.optimizers import Adam
# from tensorflow.keras.datasets import mnist
# import logging
# import matplotlib.pyplot as plt
# from tensorflow.python.ops.nn_impl import normalize
# # image display function
# logger = logging.getLogger(__name__)
<<<<<<< HEAD

# def load_data(dataset = 'mnist') -> tuple:
#     """
#     load mnist data
#     """
#     logger.info("loading data")
#     if dataset != 'mnist':
#         raise NotImplementedError
#     (x_train, y_train), (x_test, y_test) = mnist.load_data()
#     x_train = (x_train.astype(np.float32) -127.5 )/127.5
#     x_train = x_train.reshape(x_train.shape[0], 28, 28, 1)
#     return (x_train, y_train, x_test, y_test)
=======
import tensorflow as tf
from tensorflow.python.keras.layers import Input, Dense, Reshape, Flatten, Dropout, Lambda
from tensorflow.python.keras.layers import BatchNormalization, Activation, ZeroPadding2D
from tensorflow.python.keras.layers import LeakyReLU
from tensorflow.python.keras.layers import UpSampling2D, Conv2D, Conv2DTranspose
from tensorflow.python.keras.models import Sequential, Model
from tensorflow.keras.optimizers import Adam
from tensorflow.keras.datasets import mnist
import logging
import matplotlib.pyplot as plt
from tensorflow.python.ops.nn_impl import normalize
# image display function
logger = logging.getLogger(__name__)

def load_data(dataset = 'mnist') -> tuple:
    """
    load mnist data
    """
    logger.info("loading data")
    if dataset != 'mnist':
        raise NotImplementedError
    (x_train, y_train), (x_test, y_test) = mnist.load_data()
    x_train = (x_train.astype(np.float32) -127.5 )/127.5
    x_train = x_train.reshape(x_train.shape[0], 28, 28, 1)
    return (x_train, y_train, x_test, y_test)
>>>>>>> f5f16289ed375b84a2cc019bd24c2a0183ae5a36
=======

# def load_data(dataset = 'mnist') -> tuple:
#     """
#     load mnist data
#     """
#     logger.info("loading data")
#     if dataset != 'mnist':
#         raise NotImplementedError
#     (x_train, y_train), (x_test, y_test) = mnist.load_data()
#     x_train = (x_train.astype(np.float32) -127.5 )/127.5
#     x_train = x_train.reshape(x_train.shape[0], 28, 28, 1)
#     return (x_train, y_train, x_test, y_test)
>>>>>>> f208c1b1

# # sample the data
# def sample_data(x_train:np.ndarray, y_train:np.ndarray, batch_size:int) -> tuple:
#     """
#     sample data
#     """
#     idx = np.random.randint(0, x_train.shape[0], batch_size)
#     return (x_train[idx], y_train[idx])

# # load batch
# def load_batch(x_train:np.ndarray, y_train:np.ndarray, batch_size:int) -> tuple:
#     """
#     load batch
#     """
#     idx = np.random.randint(0, x_train.shape[0], batch_size)
#     return (x_train[idx], y_train[idx])

# def detect_image_size(x_train:np.ndarray) -> tuple:
#     """
#     detect image size
#     """
#     return x_train[0].shape

<<<<<<< HEAD
<<<<<<< HEAD
=======
>>>>>>> f208c1b1
# def build_discriminator(input_shape:tuple, latent_dim = 100) -> Model:
#     """
#     build discriminator
#     """
#     logger.info("building discriminator")
#     model = Sequential()
#     model.add(Flatten(input_shape=latent_dim))
#     model.add(Dense(512))
#     model.add(LeakyReLU(alpha=0.2))
#     model.add(Dense(256))
#     model.add(LeakyReLU(alpha=0.2))
#     model.add(Dense(1, activation='sigmoid'))
#     model.summary()
#     return model
<<<<<<< HEAD

# def build_generator(input_shape:int) -> Model:
#     """
#     build generator
#     """
#     logger.info("building generator")
#     model = Sequential()
#     model.add(Dense(256, input_dim=100))
#     model.add(LeakyReLU(alpha=0.2))
#     model.add(BatchNormalization(momentum=0.8))
#     model.add(Dense(512))
#     model.add(LeakyReLU(alpha=0.2))
#     model.add(BatchNormalization(momentum=0.8))
#     model.add(Dense(1024))
#     model.add(LeakyReLU(alpha=0.2))
#     model.add(BatchNormalization(momentum=0.8))
#     model.add(Dense(np.prod(input_shape), activation='tanh'))
#     model.add(Reshape(input_shape))
#     model.summary()
#     return model

# def build_gan(generator:Model, discriminator:Model) -> Model:
#     """
#     build gan
#     """
#     logger.info("building gan")
#     # define gan
#     gan_input = Input(shape=(100,))
#     # connect gan input to generator's output
#     x = generator(gan_input)
#     # connect gan input to discriminator's output
#     gan_output = discriminator(x)
#     # define gan model
#     gan = Model(gan_input, gan_output)
#     return gan


# def train_gan(generator:Model, discriminator:Model, gan:Model, x_train:np.ndarray, y_train:np.ndarray, epochs:int, batch_size:int, sample_interval:int = 10, save_interval:int = 10, save_dir:str = None, loss = 'binary_crossentropy', optimizer = 'adam') -> tuple:
#     """
#     train gan
#     """
#     logger.info("training gan")
#     # compile models
#     generator.compile(loss=loss, optimizer=optimizer)
#     discriminator.compile(loss=loss, optimizer=optimizer)
#     gan.compile(loss=loss, optimizer=optimizer)
#     # train the model
#     d_loss_list = []
#     g_loss_list = []
#     if save_dir is None:
#         save_dir  = os.path.join(os.getcwd())
#     assert os.path.exists(save_dir)
#     for epoch in range(epochs):
#         for _ in range(batch_size):
#             # generate real images
#             real_images, _ = load_batch(x_train, y_train, batch_size)
#             # generate latent vectors
#             latent_vectors = np.random.normal(0, 1, size=(batch_size, 100))
#             # generate fake images
#             fake_images = generator.predict(latent_vectors)
#             # get discriminated real images
#             discriminated_real_images = discriminator.predict(real_images)
#             discriminated_fake_images = discriminator.predict(fake_images)
#             # train the discriminator
#             discriminator_loss = np.mean(discriminated_real_images) - np.mean(discriminated_fake_images)
#             discriminator.train_on_batch(real_images, np.ones((batch_size, 1)))
#             discriminator.train_on_batch(fake_images, np.zeros((batch_size, 1)))
#             # train the generator
#             generator_loss = -np.mean(discriminator.predict(fake_images))
#             gan.train_on_batch(latent_vectors, np.ones((batch_size, 1)))
#         # log loss values
#         d_loss_list.append(discriminator_loss)
#         g_loss_list.append(generator_loss)
#         logger.info("Epoch: {}/{}".format(str(epoch + 1), epochs))
#         logger.info("discriminator loss: {}".format(discriminator_loss))
#         logger.info("generator loss: {}".format(generator_loss))
#         # # sample images
#         # if epoch % sample_interval == 0 or epoch == epochs - 1:
#         #     assert save_array_as_image(fake_images, epoch, save_dir)
#         # save the model
#         if epoch % save_interval == 0 or epoch == epochs - 1:
#             generator.save(os.path.join(save_dir, "generator_model_{}.h5".format(epoch)))
#             discriminator.save(os.path.join(save_dir, "discriminator_model_{}.h5".format(epoch)))
#     return (d_loss_list, g_loss_list)
=======
def build_discriminator(input_shape:tuple, latent_dim = 100) -> Model:
    """
    build discriminator
    """
    logger.info("building discriminator")
    model = Sequential()
    model.add(Flatten(input_shape=latent_dim))
    model.add(Dense(512))
    model.add(LeakyReLU(alpha=0.2))
    model.add(Dense(256))
    model.add(LeakyReLU(alpha=0.2))
    model.add(Dense(1, activation='sigmoid'))
    model.summary()
    return model
=======
>>>>>>> f208c1b1

# def build_generator(input_shape:int) -> Model:
#     """
#     build generator
#     """
#     logger.info("building generator")
#     model = Sequential()
#     model.add(Dense(256, input_dim=100))
#     model.add(LeakyReLU(alpha=0.2))
#     model.add(BatchNormalization(momentum=0.8))
#     model.add(Dense(512))
#     model.add(LeakyReLU(alpha=0.2))
#     model.add(BatchNormalization(momentum=0.8))
#     model.add(Dense(1024))
#     model.add(LeakyReLU(alpha=0.2))
#     model.add(BatchNormalization(momentum=0.8))
#     model.add(Dense(np.prod(input_shape), activation='tanh'))
#     model.add(Reshape(input_shape))
#     model.summary()
#     return model

# def build_gan(generator:Model, discriminator:Model) -> Model:
#     """
#     build gan
#     """
#     logger.info("building gan")
#     # define gan
#     gan_input = Input(shape=(100,))
#     # connect gan input to generator's output
#     x = generator(gan_input)
#     # connect gan input to discriminator's output
#     gan_output = discriminator(x)
#     # define gan model
#     gan = Model(gan_input, gan_output)
#     return gan


<<<<<<< HEAD
def train_gan(generator:Model, discriminator:Model, gan:Model, x_train:np.ndarray, y_train:np.ndarray, epochs:int, batch_size:int, sample_interval:int = 10, save_interval:int = 10, save_dir:str = None, loss = 'binary_crossentropy', optimizer = 'adam') -> tuple:
    """
    train gan
    """
    logger.info("training gan")
    # compile models
    generator.compile(loss=loss, optimizer=optimizer)
    discriminator.compile(loss=loss, optimizer=optimizer)
    gan.compile(loss=loss, optimizer=optimizer)
    # train the model
    d_loss_list = []
    g_loss_list = []
    if save_dir is None:
        save_dir  = os.path.join(os.getcwd())
    assert os.path.exists(save_dir)
    for epoch in range(epochs):
        for _ in range(batch_size):
            # generate real images
            real_images, _ = load_batch(x_train, y_train, batch_size)
            # generate latent vectors
            latent_vectors = np.random.normal(0, 1, size=(batch_size, 100))
            # generate fake images
            fake_images = generator.predict(latent_vectors)
            # get discriminated real images
            discriminated_real_images = discriminator.predict(real_images)
            discriminated_fake_images = discriminator.predict(fake_images)
            # train the discriminator
            discriminator_loss = np.mean(discriminated_real_images) - np.mean(discriminated_fake_images)
            discriminator.train_on_batch(real_images, np.ones((batch_size, 1)))
            discriminator.train_on_batch(fake_images, np.zeros((batch_size, 1)))
            # train the generator
            generator_loss = -np.mean(discriminator.predict(fake_images))
            gan.train_on_batch(latent_vectors, np.ones((batch_size, 1)))
        # log loss values
        d_loss_list.append(discriminator_loss)
        g_loss_list.append(generator_loss)
        logger.info("Epoch: {}/{}".format(str(epoch + 1), epochs))
        logger.info("discriminator loss: {}".format(discriminator_loss))
        logger.info("generator loss: {}".format(generator_loss))
        # # sample images
        # if epoch % sample_interval == 0 or epoch == epochs - 1:
        #     assert save_array_as_image(fake_images, epoch, save_dir)
        # save the model
        if epoch % save_interval == 0 or epoch == epochs - 1:
            generator.save(os.path.join(save_dir, "generator_model_{}.h5".format(epoch)))
            discriminator.save(os.path.join(save_dir, "discriminator_model_{}.h5".format(epoch)))
    return (d_loss_list, g_loss_list)
>>>>>>> f5f16289ed375b84a2cc019bd24c2a0183ae5a36
=======
# def train_gan(generator:Model, discriminator:Model, gan:Model, x_train:np.ndarray, y_train:np.ndarray, epochs:int, batch_size:int, sample_interval:int = 10, save_interval:int = 10, save_dir:str = None, loss = 'binary_crossentropy', optimizer = 'adam') -> tuple:
#     """
#     train gan
#     """
#     logger.info("training gan")
#     # compile models
#     generator.compile(loss=loss, optimizer=optimizer)
#     discriminator.compile(loss=loss, optimizer=optimizer)
#     gan.compile(loss=loss, optimizer=optimizer)
#     # train the model
#     d_loss_list = []
#     g_loss_list = []
#     if save_dir is None:
#         save_dir  = os.path.join(os.getcwd())
#     assert os.path.exists(save_dir)
#     for epoch in range(epochs):
#         for _ in range(batch_size):
#             # generate real images
#             real_images, _ = load_batch(x_train, y_train, batch_size)
#             # generate latent vectors
#             latent_vectors = np.random.normal(0, 1, size=(batch_size, 100))
#             # generate fake images
#             fake_images = generator.predict(latent_vectors)
#             # get discriminated real images
#             discriminated_real_images = discriminator.predict(real_images)
#             discriminated_fake_images = discriminator.predict(fake_images)
#             # train the discriminator
#             discriminator_loss = np.mean(discriminated_real_images) - np.mean(discriminated_fake_images)
#             discriminator.train_on_batch(real_images, np.ones((batch_size, 1)))
#             discriminator.train_on_batch(fake_images, np.zeros((batch_size, 1)))
#             # train the generator
#             generator_loss = -np.mean(discriminator.predict(fake_images))
#             gan.train_on_batch(latent_vectors, np.ones((batch_size, 1)))
#         # log loss values
#         d_loss_list.append(discriminator_loss)
#         g_loss_list.append(generator_loss)
#         logger.info("Epoch: {}/{}".format(str(epoch + 1), epochs))
#         logger.info("discriminator loss: {}".format(discriminator_loss))
#         logger.info("generator loss: {}".format(generator_loss))
#         # # sample images
#         # if epoch % sample_interval == 0 or epoch == epochs - 1:
#         #     assert save_array_as_image(fake_images, epoch, save_dir)
#         # save the model
#         if epoch % save_interval == 0 or epoch == epochs - 1:
#             generator.save(os.path.join(save_dir, "generator_model_{}.h5".format(epoch)))
#             discriminator.save(os.path.join(save_dir, "discriminator_model_{}.h5".format(epoch)))
#     return (d_loss_list, g_loss_list)
>>>>>>> f208c1b1

# def save_array_as_image(images:np.ndarray, epoch:int, save_dir:str) -> None:
#     """
#     save array as image
#     """
#     from PIL import Image
#     assert os.path.exists(save_dir)
#     # save the image
#     image = images[0] * 127.5 + 127.5
#     image = np.clip(image, 0, 255).astype('uint8')
#     image = Image.fromarray(image)
#     image.save(os.path.join(save_dir, "image_{}.png".format(epoch)))
#     assert os.path.exists(os.path.join(save_dir, "image_{}.png".format(epoch)))
#     return True

<<<<<<< HEAD
<<<<<<< HEAD
=======
>>>>>>> f208c1b1
# if __name__ == '__main__':
#     import argparse
#     # inherit logging level from root logger if ther is one
#     # setup command line argument parser
#     parser = argparse.ArgumentParser(description='train gan')
#     parser.add_argument('--epochs', type=int, default=1, help='number of epochs')
#     parser.add_argument('--batch-size', type=int, default=64, help='batch size')
#     parser.add_argument('--sample-interval', type=int, default=10, help='sample interval')
#     parser.add_argument('--save-interval', type=int, default=10, help='save interval')
#     parser.add_argument('--save-dir', type=str, default=None, help='save directory')
#     parser.add_argument('--loss', type=str, default='binary_crossentropy', help='loss function')
#     parser.add_argument('--optimizer', type=str, default='adam', help='optimizer')
#     parser.add_argument('--verbose', type=int, default=logger.INFO, help='verbose')
#     parser.add_argument('--dataset', type=str, default='mnist', help='dataset')
<<<<<<< HEAD
=======
if __name__ == '__main__':
    import argparse
    # inherit logging level from root logger if ther is one
    # setup command line argument parser
    parser = argparse.ArgumentParser(description='train gan')
    parser.add_argument('--epochs', type=int, default=1, help='number of epochs')
    parser.add_argument('--batch-size', type=int, default=64, help='batch size')
    parser.add_argument('--sample-interval', type=int, default=10, help='sample interval')
    parser.add_argument('--save-interval', type=int, default=10, help='save interval')
    parser.add_argument('--save-dir', type=str, default=None, help='save directory')
    parser.add_argument('--loss', type=str, default='binary_crossentropy', help='loss function')
    parser.add_argument('--optimizer', type=str, default='adam', help='optimizer')
    parser.add_argument('--verbose', type=int, default=logger.INFO, help='verbose')
    parser.add_argument('--dataset', type=str, default='mnist', help='dataset')
>>>>>>> f5f16289ed375b84a2cc019bd24c2a0183ae5a36
=======
>>>>>>> f208c1b1

#     # parse command line arguments
#     args = parser.parse_args()
#     epochs = args.epochs
#     batch_size = args.batch_size
#     sample_interval = args.sample_interval
#     save_interval = args.save_interval
#     save_dir = args.save_dir
#     loss = args.loss
#     optimizer = args.optimizer
#     verbose = args.verbose
#     dataset = args.dataset
#     logging.basicConfig(level=verbose, format='%(asctime)s - %(name)s - %(levelname)s - %(message)s')
#     # load data
#     (x_train, y_train, x_test, y_test) = load_data(dataset)
#     # build model
#     input_shape = detect_image_size(x_train)
#     generator = build_generator(input_shape)
#     latent_dim = 100
#     discriminator = build_discriminator(latent_dim, input_shape)
#     gan = build_gan(generator, discriminator)
#     # train model
#     (d_losses, g_losses) = train_gan(discriminator=discriminator, generator=generator, gan=gan, x_train = x_train, y_train = y_train, epochs = epochs, batch_size = batch_size, sample_interval = sample_interval, save_interval = save_interval, save_dir = save_dir, loss = loss, optimizer = optimizer)
    
#     assert os.path.exists(os.path.join(os.getcwd(), "generator_model_10.h5"))
#     assert os.path.exists(os.path.join(os.getcwd(), "discriminator_model_10.h5"))
#     assert isinstance(d_losses, list)
#     assert isinstance(g_losses, list)
#     assert len(d_losses) == epochs
#     assert len(g_losses) == epochs
#     assert isinstance(d_losses[0], float)
#     assert isinstance(g_losses[0], float)
#     assert isinstance(d_losses[-1], float)
#     assert isinstance(g_losses[-1], float)
 
<|MERGE_RESOLUTION|>--- conflicted
+++ resolved
@@ -7,10 +7,6 @@
 
 # import numpy as np
 
-<<<<<<< HEAD
-<<<<<<< HEAD
-=======
->>>>>>> f208c1b1
 # import tensorflow as tf
 # from tensorflow.python.keras.layers import Input, Dense, Reshape, Flatten, Dropout, Lambda
 # from tensorflow.python.keras.layers import BatchNormalization, Activation, ZeroPadding2D
@@ -24,7 +20,6 @@
 # from tensorflow.python.ops.nn_impl import normalize
 # # image display function
 # logger = logging.getLogger(__name__)
-<<<<<<< HEAD
 
 # def load_data(dataset = 'mnist') -> tuple:
 #     """
@@ -37,47 +32,6 @@
 #     x_train = (x_train.astype(np.float32) -127.5 )/127.5
 #     x_train = x_train.reshape(x_train.shape[0], 28, 28, 1)
 #     return (x_train, y_train, x_test, y_test)
-=======
-import tensorflow as tf
-from tensorflow.python.keras.layers import Input, Dense, Reshape, Flatten, Dropout, Lambda
-from tensorflow.python.keras.layers import BatchNormalization, Activation, ZeroPadding2D
-from tensorflow.python.keras.layers import LeakyReLU
-from tensorflow.python.keras.layers import UpSampling2D, Conv2D, Conv2DTranspose
-from tensorflow.python.keras.models import Sequential, Model
-from tensorflow.keras.optimizers import Adam
-from tensorflow.keras.datasets import mnist
-import logging
-import matplotlib.pyplot as plt
-from tensorflow.python.ops.nn_impl import normalize
-# image display function
-logger = logging.getLogger(__name__)
-
-def load_data(dataset = 'mnist') -> tuple:
-    """
-    load mnist data
-    """
-    logger.info("loading data")
-    if dataset != 'mnist':
-        raise NotImplementedError
-    (x_train, y_train), (x_test, y_test) = mnist.load_data()
-    x_train = (x_train.astype(np.float32) -127.5 )/127.5
-    x_train = x_train.reshape(x_train.shape[0], 28, 28, 1)
-    return (x_train, y_train, x_test, y_test)
->>>>>>> f5f16289ed375b84a2cc019bd24c2a0183ae5a36
-=======
-
-# def load_data(dataset = 'mnist') -> tuple:
-#     """
-#     load mnist data
-#     """
-#     logger.info("loading data")
-#     if dataset != 'mnist':
-#         raise NotImplementedError
-#     (x_train, y_train), (x_test, y_test) = mnist.load_data()
-#     x_train = (x_train.astype(np.float32) -127.5 )/127.5
-#     x_train = x_train.reshape(x_train.shape[0], 28, 28, 1)
-#     return (x_train, y_train, x_test, y_test)
->>>>>>> f208c1b1
 
 # # sample the data
 # def sample_data(x_train:np.ndarray, y_train:np.ndarray, batch_size:int) -> tuple:
@@ -101,10 +55,7 @@
 #     """
 #     return x_train[0].shape
 
-<<<<<<< HEAD
-<<<<<<< HEAD
-=======
->>>>>>> f208c1b1
+
 # def build_discriminator(input_shape:tuple, latent_dim = 100) -> Model:
 #     """
 #     build discriminator
@@ -119,7 +70,6 @@
 #     model.add(Dense(1, activation='sigmoid'))
 #     model.summary()
 #     return model
-<<<<<<< HEAD
 
 # def build_generator(input_shape:int) -> Model:
 #     """
@@ -204,23 +154,6 @@
 #             generator.save(os.path.join(save_dir, "generator_model_{}.h5".format(epoch)))
 #             discriminator.save(os.path.join(save_dir, "discriminator_model_{}.h5".format(epoch)))
 #     return (d_loss_list, g_loss_list)
-=======
-def build_discriminator(input_shape:tuple, latent_dim = 100) -> Model:
-    """
-    build discriminator
-    """
-    logger.info("building discriminator")
-    model = Sequential()
-    model.add(Flatten(input_shape=latent_dim))
-    model.add(Dense(512))
-    model.add(LeakyReLU(alpha=0.2))
-    model.add(Dense(256))
-    model.add(LeakyReLU(alpha=0.2))
-    model.add(Dense(1, activation='sigmoid'))
-    model.summary()
-    return model
-=======
->>>>>>> f208c1b1
 
 # def build_generator(input_shape:int) -> Model:
 #     """
@@ -257,57 +190,6 @@
 #     gan = Model(gan_input, gan_output)
 #     return gan
 
-
-<<<<<<< HEAD
-def train_gan(generator:Model, discriminator:Model, gan:Model, x_train:np.ndarray, y_train:np.ndarray, epochs:int, batch_size:int, sample_interval:int = 10, save_interval:int = 10, save_dir:str = None, loss = 'binary_crossentropy', optimizer = 'adam') -> tuple:
-    """
-    train gan
-    """
-    logger.info("training gan")
-    # compile models
-    generator.compile(loss=loss, optimizer=optimizer)
-    discriminator.compile(loss=loss, optimizer=optimizer)
-    gan.compile(loss=loss, optimizer=optimizer)
-    # train the model
-    d_loss_list = []
-    g_loss_list = []
-    if save_dir is None:
-        save_dir  = os.path.join(os.getcwd())
-    assert os.path.exists(save_dir)
-    for epoch in range(epochs):
-        for _ in range(batch_size):
-            # generate real images
-            real_images, _ = load_batch(x_train, y_train, batch_size)
-            # generate latent vectors
-            latent_vectors = np.random.normal(0, 1, size=(batch_size, 100))
-            # generate fake images
-            fake_images = generator.predict(latent_vectors)
-            # get discriminated real images
-            discriminated_real_images = discriminator.predict(real_images)
-            discriminated_fake_images = discriminator.predict(fake_images)
-            # train the discriminator
-            discriminator_loss = np.mean(discriminated_real_images) - np.mean(discriminated_fake_images)
-            discriminator.train_on_batch(real_images, np.ones((batch_size, 1)))
-            discriminator.train_on_batch(fake_images, np.zeros((batch_size, 1)))
-            # train the generator
-            generator_loss = -np.mean(discriminator.predict(fake_images))
-            gan.train_on_batch(latent_vectors, np.ones((batch_size, 1)))
-        # log loss values
-        d_loss_list.append(discriminator_loss)
-        g_loss_list.append(generator_loss)
-        logger.info("Epoch: {}/{}".format(str(epoch + 1), epochs))
-        logger.info("discriminator loss: {}".format(discriminator_loss))
-        logger.info("generator loss: {}".format(generator_loss))
-        # # sample images
-        # if epoch % sample_interval == 0 or epoch == epochs - 1:
-        #     assert save_array_as_image(fake_images, epoch, save_dir)
-        # save the model
-        if epoch % save_interval == 0 or epoch == epochs - 1:
-            generator.save(os.path.join(save_dir, "generator_model_{}.h5".format(epoch)))
-            discriminator.save(os.path.join(save_dir, "discriminator_model_{}.h5".format(epoch)))
-    return (d_loss_list, g_loss_list)
->>>>>>> f5f16289ed375b84a2cc019bd24c2a0183ae5a36
-=======
 # def train_gan(generator:Model, discriminator:Model, gan:Model, x_train:np.ndarray, y_train:np.ndarray, epochs:int, batch_size:int, sample_interval:int = 10, save_interval:int = 10, save_dir:str = None, loss = 'binary_crossentropy', optimizer = 'adam') -> tuple:
 #     """
 #     train gan
@@ -355,7 +237,6 @@
 #             generator.save(os.path.join(save_dir, "generator_model_{}.h5".format(epoch)))
 #             discriminator.save(os.path.join(save_dir, "discriminator_model_{}.h5".format(epoch)))
 #     return (d_loss_list, g_loss_list)
->>>>>>> f208c1b1
 
 # def save_array_as_image(images:np.ndarray, epoch:int, save_dir:str) -> None:
 #     """
@@ -371,10 +252,7 @@
 #     assert os.path.exists(os.path.join(save_dir, "image_{}.png".format(epoch)))
 #     return True
 
-<<<<<<< HEAD
-<<<<<<< HEAD
-=======
->>>>>>> f208c1b1
+
 # if __name__ == '__main__':
 #     import argparse
 #     # inherit logging level from root logger if ther is one
@@ -389,26 +267,6 @@
 #     parser.add_argument('--optimizer', type=str, default='adam', help='optimizer')
 #     parser.add_argument('--verbose', type=int, default=logger.INFO, help='verbose')
 #     parser.add_argument('--dataset', type=str, default='mnist', help='dataset')
-<<<<<<< HEAD
-=======
-if __name__ == '__main__':
-    import argparse
-    # inherit logging level from root logger if ther is one
-    # setup command line argument parser
-    parser = argparse.ArgumentParser(description='train gan')
-    parser.add_argument('--epochs', type=int, default=1, help='number of epochs')
-    parser.add_argument('--batch-size', type=int, default=64, help='batch size')
-    parser.add_argument('--sample-interval', type=int, default=10, help='sample interval')
-    parser.add_argument('--save-interval', type=int, default=10, help='save interval')
-    parser.add_argument('--save-dir', type=str, default=None, help='save directory')
-    parser.add_argument('--loss', type=str, default='binary_crossentropy', help='loss function')
-    parser.add_argument('--optimizer', type=str, default='adam', help='optimizer')
-    parser.add_argument('--verbose', type=int, default=logger.INFO, help='verbose')
-    parser.add_argument('--dataset', type=str, default='mnist', help='dataset')
->>>>>>> f5f16289ed375b84a2cc019bd24c2a0183ae5a36
-=======
->>>>>>> f208c1b1
-
 #     # parse command line arguments
 #     args = parser.parse_args()
 #     epochs = args.epochs
