import logging
import pickle
from dataclasses import dataclass, field, asdict, is_dataclass
from pathlib import Path
from time import process_time_ns, time
from typing import Union, Dict
from omegaconf import OmegaConf, DictConfig, ListConfig
from copy import deepcopy
import numpy as np
from sklearn.exceptions import NotFittedError
from ..data import Data
from ..utils import my_hash, factory

from .art_pipeline import (
    ArtPipeline,
    all_models,
    sklearn_dict,
    torch_dict,
    tensorflow_dict,
    keras_dict,
)
from .sklearn_pipeline import SklearnModelPipeline

__all__ = ["Model"]
logger = logging.getLogger(__name__)


@dataclass
class ModelInitializer:
    name: str
    kwargs: Union[dict, None] = field(default_factory=dict)
    pipeline: Union[Dict[str, dict], None] = None

    def __init__(self, name, pipeline={}, **kwargs):
        self.name = kwargs.pop("_target_", name)
        if pipeline is not None and len(pipeline) > 0:
            self.pipeline = SklearnModelPipeline(**pipeline)
        else:
            self.pipeline = None
        kwargs.update(**kwargs.pop("kwargs", {}))
        self.kwargs = kwargs

    def __call__(self):
        params = self.kwargs
        logger.info(f"Initializing model {self.name} with kwargs {self.kwargs}")
        if "input_dim" in params:
            if isinstance(params["input_dim"], list):
                params["input_dim"] = tuple(params["input_dim"])
            elif isinstance(params["input_dim"], int):
                params["input_dim"] = params["input_dim"]
            elif isinstance(params["input_dim"], ListConfig):
                input_dim_list = tuple(
                    OmegaConf.to_container(params["input_dim"], resolve=True),
                )
                if len(input_dim_list) == 1:
                    params["input_dim"] = input_dim_list[0]
                else:
                    params["input_dim"] = tuple(input_dim_list)
            else:  # pragma: no cover
                raise ValueError(
                    f"input_dim must be a list or tuple. Got {type(params['input_dim'])}",
                )
        if "output_dim" in params:
            if isinstance(params["output_dim"], list):
                params["output_dim"] = tuple(params["output_dim"])
            elif isinstance(params["output_dim"], int):
                params["output_dim"] = params["output_dim"]
            elif isinstance(params["output_dim"], ListConfig):
                output_dim_list = OmegaConf.to_container(
                    params["output_dim"],
                    resolve=True,
                )
                if len(output_dim_list) == 1:
                    params["output_dim"] = output_dim_list[0]
                else:
                    params["output_dim"] = tuple(output_dim_list)
            else:  # pragma: no cover
                raise ValueError(
                    f"output_dim must be a list or tuple. Got {type(params['output_dim'])}",
                )
        name = params.pop("name", self.name)
        if self.pipeline is not None:
            pipeline = deepcopy(self.pipeline)
            obj = factory(name, **params)
            # if isinstance(pipeline, DictConfig):
            #     pipeline = OmegaConf.to_container(pipeline, resolve=True)
            # elif isinstance(pipeline, dict):
            #     pipeline = pipeline
            if is_dataclass(pipeline):
                pipeline = asdict(pipeline)
            else:  # pragma: no cover
                raise ValueError(
                    f"Pipeline must be a dict or DictConfig or dataclass. Got {type(pipeline)}",
                )
            pipe_conf = SklearnModelPipeline(**pipeline["pipeline"])
            model = pipe_conf(obj)
        else:
            model = factory(name, **params)
        return model

    # def __hash__(self):
    #     return int(my_hash(self), 16)


@dataclass
class ModelTrainer:
    kwargs: dict = field(default_factory=dict)

    def __init__(self, **kwargs):
        logger.info(f"Initializing model trainer with kwargs {kwargs}")
        self.kwargs = kwargs

    # def __hash__(self):
    #     return int(my_hash(self), 16)

    def __call__(self, data: list, model: object, library=None):
        logger.info(f"Training model {model} with fit params: {self.kwargs}")
        device = str(model.device) if hasattr(model, "device") else "cpu"
        trainer = self.kwargs
        if library in sklearn_dict.keys():
            pass
        elif library in torch_dict.keys():
            pass
        elif library in keras_dict.keys():
            pass
        elif library in tensorflow_dict.keys():
            import tensorflow as tf

            tf.config.run_functions_eagerly(True)
        else:  # pragma: no cover
            raise NotImplementedError(f"Training library {library} not implemented")
        try:
            start = process_time_ns()
            start_timestamp = time()
            model.fit(data[0], data[2], **trainer)
            end = process_time_ns() - start
            end_timestamp = time()
        except np.AxisError:  # pragma: no cover
            from art.utils import to_categorical

            data[2] = to_categorical(data[2])
            start = process_time_ns()
            start_timestamp = time()
            model.fit(data[0], data[2], **trainer)
            end = process_time_ns() - start
            end_timestamp = time()
        except ValueError as e:  # pragma: no cover
            if "Shape of labels" in str(e):
                from art.utils import to_categorical

                nb_classes = len(np.unique(data[2]))
                data[2] = to_categorical(data[2], nb_classes=nb_classes)
                start = process_time_ns()
                start_timestamp = time()
                model.fit(data[0], data[2], **trainer)
                end = process_time_ns() - start
                end_timestamp = time()
            else:
                raise e
        except AttributeError as e:  # pragma: no cover
            logger.warning(f"AttributeError: {e}. Trying to fit model anyway.")
            try:
                data[0] = np.array(data[0])
                data[2] = np.array(data[2])
                start = process_time_ns()
                start_timestamp = time()
                model.fit(data[0], data[2], **trainer)
                end = process_time_ns() - start
                end_timestamp = time()
            except Exception as e:
                raise e
        except RuntimeError as e:  # pragma: no cover
            if "eager mode" in str(e):
                import tensorflow as tf

                tf.config.run_functions_eagerly(True)
                start = process_time_ns()
                start_timestamp = time()
                model.fit(data[0], data[2], **trainer)
                end = process_time_ns() - start
                end_timestamp = time()
            elif "should be the same" in str(e).lower():
                import torch

                device = torch.device("cuda" if torch.cuda.is_available() else "cpu")
                data[0] = torch.from_numpy(data[0])
                data[1] = torch.from_numpy(data[1])
                data[0] = torch.Tensor.float(data[0])
                data[1] = torch.Tensor.float(data[1])
                data[0].to(device)
                data[2] = torch.from_numpy(data[2])
                data[3] = torch.from_numpy(data[3])
                data[2] = torch.Tensor.float(data[2])
                data[3] = torch.Tensor.float(data[3])
                data[2].to(device)
                model.model.to(device) if hasattr(model, "model") else model.to(device)
                start = process_time_ns()
                start_timestamp = time()
                model.fit(data[0], data[2], **trainer)
                end = process_time_ns() - start
                end_timestamp = time()
            else:
                raise e
        time_dict = {
<<<<<<< HEAD
            "train_time": (end - start) / 1e9,
            "train_time_per_sample": (end - start)   / (len(data[0]) * 1e9),
            "train_time_start": start,
            "train_time_end": end,
=======
            "train_time": (start - end) / 1e9,
            "train_time_per_sample": end / (len(data[0]) * 1e9),
            "train_start_time": start_timestamp,
            "train_end_time": end_timestamp,
>>>>>>> 54b74ee8
            "train_device": device,
        }

        return model, time_dict


@dataclass
class Model:
    data: Data = field(default_factory=Data)
    init: ModelInitializer = field(default_factory=ModelInitializer)
    trainer: ModelTrainer = field(default_factory=ModelTrainer)
    art: Union[ArtPipeline, None] = field(default_factory=ArtPipeline)
    library: Union[str, None] = None
    name: str = None

    def __init__(
        self,
        data,
        init,
        trainer=None,
        art=None,
        library=None,
        name: str = None,
        **kwargs,
    ):
        if isinstance(data, Data):
            self.data = data
        elif isinstance(data, dict):
            self.data = Data(**data)
        elif isinstance(data, DictConfig):
            data_dict = OmegaConf.to_container(data, resolve=True)
            self.data = Data(**data_dict)
        else:  # pragma: no cover
            raise ValueError(
                f"Data {data} is not a dictionary or Data object. It is of type {type(data)}",
            )
        if isinstance(init, ModelInitializer):
            self.init = init
        elif isinstance(init, dict):
            self.init = ModelInitializer(**init)
        elif isinstance(init, DictConfig):
            init_dict = OmegaConf.to_container(init, resolve=True)
            self.init = ModelInitializer(**init_dict)
        else:  # pragma: no cover
            raise ValueError(
                f"Init {init} is not a dictionary or ModelInitializer object. It is of type {type(init)}",
            )
        assert isinstance(self.init, ModelInitializer)
        self.library = str(init.name).split(".")[0] if library is None else library
        if isinstance(trainer, dict):
            self.trainer = ModelTrainer(**trainer)
        elif isinstance(trainer, type(None)):
            self.trainer = ModelTrainer()
        elif isinstance(trainer, ModelTrainer):
            self.trainer = trainer
        elif isinstance(trainer, DictConfig):
            train_dict = OmegaConf.to_container(trainer, resolve=True)
            self.trainer = ModelTrainer(**train_dict)
        else:  # pragma: no cover
            raise ValueError(
                f"Trainer {trainer} is not a dictionary or ModelTrainer object. It is of type {type(trainer)}",
            )
        kwargs.update(**kwargs.pop("kwargs", {}))
        kwargs.pop("library", None)
        kwargs.pop("data", None)
        kwargs.pop("init", None)
        kwargs.pop("trainer", None)
        name = kwargs.pop("name", None)
        if isinstance(art, ArtPipeline):
            art_dict = asdict(art)
            art_dict.update(**kwargs)
            art_dict.update({"library": self.library})
        elif isinstance(art, type(None)):
            art_dict = None
        elif isinstance(art, dict):
            art_dict = deepcopy(kwargs)
            art_dict.update({"library": self.library})
        elif isinstance(art, DictConfig):
            art_dict = OmegaConf.to_container(art, resolve=True)
            art_dict.update(**kwargs)
            art_dict.update({"library": self.library})
        else:  # pragma: no cover
            raise ValueError(
                f"Art {art} is not a dictionary or ArtPipeline object. It is of type {type(art)}",
            )
        if art_dict is not None:
            self.art = ArtPipeline(**art_dict)
        else:
            self.art = None
        self.name = my_hash(self) if name is None else str(name)
        logger.info(
            f"Initializing model with data {self.data}, init {self.init}, trainer {self.trainer}, art {self.art}",
        )

    def __hash__(self):
        return int(my_hash(self), 16)

    def __call__(
        self,
        data=None,
        model=None,
        data_file=None,
        model_file=None,
        predictions_file=None,
        probabilities_file=None,
        time_dict_file=None,
        losses_file=None,
    ):
        result_dict = {}
        if isinstance(data, Data):
            data = data.initialize(data_file)
        elif isinstance(data, type(None)):
            data = self.data.initialize(data_file)
        elif isinstance(data, (str, Path)):
            data = self.load(data)
        assert isinstance(
            data,
            (type(None), list, tuple),
        ), f"Data {data} is not a list. It is of type {type(data)}."
        assert len(data) == 4, f"Data {data} is not a tuple of length 4."
        result_dict["data"] = data
        if isinstance(model, Model):
            data, model = model.initialize(data)
        elif isinstance(model, type(None)):
            data, model = self.initialize(data)
            assert len(data) == 4, f"Data {data} is not a tuple of length 4."
        elif isinstance(model, (str, Path)):
            model = self.load(model)
        elif hasattr(model, ("fit", "fit_generator")):
            assert hasattr(model, "predict") or hasattr(
                model,
                "predict_proba",
            ), f"Model {model} does not have a predict or predict_proba method."
        else:  # pragma: no cover
            raise ValueError(f"Model {model} is not a valid model.")
        result_dict["model"] = model

        if predictions_file is not None and Path(predictions_file).exists():
            preds = self.data.load(predictions_file)
            result_dict["predictions"] = preds
        if probabilities_file is not None and Path(probabilities_file).exists():
            probs = self.data.load(probabilities_file)
            result_dict["probabilities"] = probs
        if losses_file is not None and Path(losses_file).exists():
            loss = self.data.load(losses_file)
            result_dict["loss"] = loss
        if time_dict_file is not None and Path(time_dict_file).exists():
            time_dict = self.data.load(time_dict_file)
        if [
            predictions_file,
            probabilities_file,
            time_dict_file,
            losses_file,
            model_file,
        ].count(None) != 5:
            time_dict = locals().get("time_dict", {})
            result_dict["time_dict"] = time_dict
            # Fitting
            if model_file is None:
                model, fit_time_dict = self.fit(
                    data=data,
                    model=model,
                    model_file=model_file,
                )
                time_dict.update(**fit_time_dict)
                result_dict["model"] = model
                result_dict["data"] = data
                result_dict["time_dict"].update(**time_dict)
            elif Path(model_file).exists():
                model = self.load(model_file)
                result_dict["model"] = model
            else:
                model, fit_time_dict = self.fit(
                    data=data,
                    model=model,
                    model_file=model_file,
                )
                result_dict["model"] = model
                result_dict["data"] = data
                result_dict["time_dict"].update(**fit_time_dict)
            # Predicting
            if predictions_file is not None and not Path(predictions_file).exists():
                preds, pred_time_dict = self.predict(
                    data=data,
                    model=model,
                    predictions_file=predictions_file,
                )
                result_dict["time_dict"].update(**pred_time_dict)
                result_dict["predictions"] = preds
            elif predictions_file is not None and Path(predictions_file).exists():
                preds = self.data.load(predictions_file)
                result_dict["predictions"] = preds
            else:
                preds, pred_time_dict = self.predict(
                    data=data,
                    model=model,
                    predictions_file=predictions_file,
                )
                result_dict["time_dict"].update(**pred_time_dict)
                result_dict["predictions"] = preds
            # Predicting probabilities
            if probabilities_file is not None:
                probs, prob_time_dict = self.predict_proba(
                    data=data,
                    model=model,
                    probabilities_file=probabilities_file,
                )
                result_dict["probabilities"] = probs
                result_dict["time_dict"].update(**prob_time_dict)
            elif probabilities_file is not None and Path(probabilities_file).exists():
                probs, prob_time_dict = self.data.load(probabilities_file)
                result_dict["probabilities"] = probs
                result_dict["time_dict"].update(**prob_time_dict)
            else:
                probs, prob_time_dict = self.predict_proba(
                    data=data,
                    model=model,
                    probabilities_file=probabilities_file,
                )
                result_dict["probabilities"] = probs
                result_dict["time_dict"].update(**prob_time_dict)
            # Predicting loss
            if losses_file is not None:
                loss, loss_time_dict = self.predict_log_loss(
                    data=data,
                    model=model,
                    losses_file=losses_file,
                )
                time_dict.update(**loss_time_dict)
                result_dict["losses"] = loss
                result_dict["time_dict"].update(**loss_time_dict)
            elif losses_file is not None and Path(losses_file).exists():
                loss = self.data.load(losses_file)
                result_dict["losses"] = loss
            else:
                loss, loss_time_dict = self.predict_log_loss(
                    data=data,
                    model=model,
                    losses_file=losses_file,
                )
                time_dict.update(**loss_time_dict)
                result_dict["losses"] = loss
                result_dict["time_dict"].update(**loss_time_dict)
            if time_dict_file is not None:
                if Path(time_dict_file).exists():
                    old_time_dict = self.data.load(time_dict_file)

                    old_time_dict.update(**result_dict["time_dict"])
                    time_dict = old_time_dict
                self.data.save(time_dict, time_dict_file)
                result_dict["time_dict"] = time_dict
        if data_file is not None and not Path(data_file).exists():
            self.data.save(data, data_file)
        if model_file is not None and not Path(model_file).exists():
            self.save(model, model_file)
        return result_dict

    def initialize(self, data=None, model=None):
        """Initializes the model with the data and returns the data and model.

        :param data: The data to initialize the model with.
        :type data: list, str, Path, Data
        :param model: The model to initialize.
        :type model: str, Path, Model
        Returns:
            tuple: The data and model as Data and Model objects.
        """
        if isinstance(data, Data):
            data = data.initialize(data)
        elif isinstance(data, (str, Path)):
            data = self.data(data)
        elif isinstance(data, type(None)):
            data = self.data.initialize(data)
        assert isinstance(
            data,
            (list),
        ), f"Data {data} is not a list. It is of type {type(data)}."
        if isinstance(model, (str, Path)) and Path(model).exists():
            model = self.load(model)
        else:
            try:
                model = self.init()
            except RuntimeError as e:  # pragma: no cover
                if "disable eager execution" in str(e):
                    logger.warning("Disabling eager execution for Tensorflow.")
                    import tensorflow as tf

                    tf.compat.v1.disable_eager_execution()
                    model = self.init()
                elif "eager" in str(e):
                    logger.warning("Enabling eager execution for Tensorflow.")
                    import tensorflow as tf

                    tf.config.run_functions_eagerly(True)
                    model = self.init()
                else:
                    raise e
        if self.art is not None and not isinstance(model, tuple(all_models.values())):
            model = self.art(model=model, data=data)
        elif isinstance(model, tuple(all_models.values())):
            pass
        else:
            assert hasattr(model, "fit"), f"Model {model} does not have a fit method."
        return data, model

    def fit(self, data, model, model_file=None):
        """Fits the model the data and returns the average time per sample.
        :param data: The data to fit the model to.
        :type data: tuple
        :return: The fitted model and the average time per sample.
        """
        assert isinstance(data, list), f"Data {data} is not a list."
        assert (
            len(data) == 4
        ), "Data must be a list containing X_train, X_test, y_train, y_test (i.e. 4 elements)."
        assert len(data[0]) == len(
            data[2],
        ), "X_train and y_train must have the same length."
        assert len(data[1]) == len(
            data[3],
        ), "X_test and y_test must have the same length."
        assert hasattr(model, "fit"), f"Model {model} does not have a fit method."
        if model_file is not None and Path(model_file).exists():
            model = self.load(model_file)
            time_dict = {}
        else:
            assert hasattr(model, "fit"), f"Model {model} does not have a fit method."
            model, time_dict = self.trainer(data, model, library=self.library)
            if model_file is not None:
                self.save(model, model_file)
        return model, time_dict

    def predict(self, data=None, model=None, predictions_file=None):
        """Predicts on the data and returns the average time per sample.
        :param model: The model to use for prediction.
        :type model: object
        :param data: The data to predict on.
        """
        assert isinstance(data, list), f"Data {data} is not a list."
        assert (
            len(data) == 4
        ), "Data must be a list containing X_train, X_test, y_train, y_test (i.e. 4 elements)."
        assert len(data[0]) == len(
            data[2],
        ), "X_train and y_train must have the same length."
        assert len(data[1]) == len(
            data[3],
        ), "X_test and y_test must have the same length."
        assert hasattr(model, "fit"), f"Model {model} does not have a fit method."
        assert hasattr(
            model,
            "predict",
        ), f"Model {model} does not have a predict method."
        device = str(model.device) if hasattr(model, "device") else "cpu"
        try:
            start = process_time_ns()
            start_timestamp = time()
            predictions = model.predict(data[1])
            end = process_time_ns() - start
            end_timestamp = time()
        except NotFittedError as e:  # pragma: no cover
            logger.warning(e)
            logger.warning(f"Model {model} is not fitted. Fitting now.")
            self.fit(data=data, model=model)
            start = process_time_ns()
            predictions = model.predict(data[1])
        except TypeError as e:  # pragma: no cover
            if "np.float32" in str(e):
                data[1] = data[1].astype(np.float32)
                start = process_time_ns()
                predictions = model.predict(data[1])
            else:
                raise e
        except Exception as e:  # pragma: no cover
            logger.error(e)
            raise e
        end = process_time_ns() - start
        end_timestamp = time()
        if predictions_file is not None:
            self.data.save(predictions, predictions_file)
        return (
            predictions,
            {
<<<<<<< HEAD
                "predict_time": (end - start) / 1e9,
                "predict_time_per_sample": (end - start) / (len(data[0]) * 1e9),
                "predict_start_time": start,
                "predict_stop_time": end,
=======
                "predict_time": (start - end) / 1e9,
                "predict_time_per_sample": (start - end) / (len(data[0]) * 1e9),
                "predict_start_time": start_timestamp,
                "predict_stop_time": end_timestamp,
>>>>>>> 54b74ee8
                "predict_device": device,
            },
        )

    def predict_proba(self, data=None, model=None, probabilities_file=None):
        """Predicts on the data and returns the average time per sample.
        :param model: The model to use for prediction.
        :type model: object
        :param data: The data to predict on.
        :type data: tuple
        :return: The predictions and the average time per sample.
        """
        assert isinstance(data, list), f"Data {data} is not a list."
        assert (
            len(data) == 4
        ), "Data must be a list containing X_train, X_test, y_train, y_test (i.e. 4 elements)."
        assert len(data[0]) == len(
            data[2],
        ), "X_train and y_train must have the same length."
        assert len(data[1]) == len(
            data[3],
        ), "X_test and y_test must have the same length."
        assert hasattr(model, "fit"), f"Model {model} does not have a fit method."
        device = str(model.device) if hasattr(model, "device") else "cpu"
        if (
            str("art") in str(type(model))
            and "sklearn" in str(type(model))
            and hasattr(model.model, "predict_proba")
        ):
            model = model.model
            logger.warning(
                "Predicting probabilities on ART sklearn models is not supported. Using the underlying model instead.",
            )
        elif hasattr(model, "predict_proba"):
            start = process_time_ns()
            start_timestamp = time()
            predictions = model.predict_proba(data[1])
            end = process_time_ns() - start
            end_timestamp = time()
        else:
            start = process_time_ns()
            start_timestamp = time()
            predictions = model.predict(data[1])
            end = process_time_ns() - start
            end_timestamp = time()
        if probabilities_file is not None:
            self.data.save(predictions, probabilities_file)
        return (
            predictions,
            {
<<<<<<< HEAD
                "predict_proba_time": (end - start) / 1e9,
                "predict_proba_time_per_sample": (end - start)   / (len(data[0]) * 1e9),
                "predict_proba_start_time": start,
                "predict_proba_stop_time": end,
=======
                "predict_proba_time": (start - end) / 1e9,
                "predict_proba_time_per_sample": end / (len(data[0]) * 1e9),
                "predict_proba_start_time": start_timestamp,
                "predict_proba_stop_time": end_timestamp,
>>>>>>> 54b74ee8
                "predict_proba_device": device,
            },
        )

    def predict_log_loss(self, data, model, losses_file=None):
        """Predicts on the data and returns the average time per sample.
        :param model: The model to use for prediction.
        :type model: object
        :param data: The data to predict on.
        :type data: tuple
        :return: The predictions and the average time per sample.
        """
        assert isinstance(data, list), f"Data {data} is not a list."
        assert (
            len(data) == 4
        ), "Data must be a list containing X_train, X_test, y_train, y_test (i.e. 4 elements)."
        assert len(data[0]) == len(
            data[2],
        ), "X_train and y_train must have the same length."
        assert len(data[1]) == len(
            data[3],
        ), "X_test and y_test must have the same length."
        assert hasattr(model, "fit"), f"Model {model} does not have a fit method."
        device = str(model.device) if hasattr(model, "device") else "cpu"
        if str("art") in str(type(model)) and (
            hasattr(model.model, "predict_log_proba")
            or hasattr(model.model, "predict_proba")
        ):
            model = model.model
            logger.warning(
                "Predicting probabilities on ART models is not supported. Using the underlying model instead.",
            )
        if hasattr(model, "predict_log_proba"):
            start = process_time_ns()
            start_timestamp = time()
            predictions = model.predict_log_proba(data[1])
            end = process_time_ns() - start
            end_timestamp = time()
        elif hasattr(model, "predict_proba"):
            start = process_time_ns()
            start_timestamp = time()
            predictions = model.predict_proba(data[1])
            end = process_time_ns() - start
            end_timestamp = time()
        elif hasattr(model, "predict"):
            start = process_time_ns()
            start_timestamp = time()
            predictions = model.predict(data[1])
            end = process_time_ns() - start
            end_timestamp = time()
        else:  # pragma: no cover
            raise ValueError(
                f"Model {model} does not have a predict_log_proba or predict_proba method.",
            )
        if losses_file is not None:
            self.data.save(predictions, losses_file)
        return (
            predictions,
            {
<<<<<<< HEAD
                "predict_log_proba_time": (end - start) / 1e9,
                "predict_log_proba_time_per_sample": (end - start)   / (len(data[0]) * 1e9),
                "predict_log_proba_start_time": start,
                "predict_log_proba_stop_time": end,
=======
                "predict_log_proba_time": (start - end) / 1e9,
                "predict_log_proba_time_per_sample": end / (len(data[0]) * 1e9),
                "predict_log_proba_start_time": start_timestamp,
                "predict_log_proba_stop_time": end_timestamp,
>>>>>>> 54b74ee8
                "predict_log_device": device,
            },
        )

    def load(self, filename):
        """Loads a model from a file."""
        suffix = Path(filename).suffix
        if suffix in [".pkl", ".pickle"]:
            with open(filename, "rb") as f:
                model = pickle.load(f)
        elif suffix in [".pt", ".pth"]:
            import torch as t

            model = t.load(filename)
            model.load_state_dict(
                t.load(Path(filename).with_suffix(f".optimizer{suffix}")),
            )
            model = self.art(model=model, data=self.data())
        elif suffix in [".wt", ".h5"]:
            import keras as k

            model = k.models.load_model(filename)
            model = self.art(model=model, data=self.data())
        elif suffix in [".tf", "_tf"]:
            import tensorflow as tf

            model = tf.keras.models.load_model(filename)
        else:  # pragma: no cover
            raise ValueError(f"Unknown file type {suffix}")
        return model

    def save(self, model, filename):
        suffix = Path(filename).suffix
        Path(filename).parent.mkdir(parents=True, exist_ok=True)
        if not Path(filename).exists():
            if suffix in [".pickle", ".pkl"]:
                with open(filename, "wb") as f:
                    pickle.dump(model, f)
            elif suffix in [".pt", ".pth"]:
                import torch as t

                while hasattr(model, "model"):
                    model = model.model
                t.save(model, filename)
                t.save(
                    model.state_dict(),
                    Path(filename).with_suffix(f".optimizer{suffix}"),
                )
            elif suffix in [".h5", ".wt"]:
                import keras as k

                while hasattr(model, "model"):
                    model = model.model
                try:
                    k.models.save_model(model, filename)
                except NotImplementedError as e:  # pragma: no cover
                    logger.warning(e)
                    logger.warning(
                        f"Saving model to {suffix} is not implemented. Using model.save_weights instead.",
                    )
                    model.save_weights(filename)
            elif suffix in [".tf", "_tf"]:
                import keras as k

                while hasattr(model, "model"):
                    model = model.model
                k.models.save_model(model, filename, save_format="tf")
            else:  # pragma: no cover
                raise NotImplementedError(
                    f"Saving model to {suffix} is not implemented. You can add support for your model by adding a new method to the class {self.__class__.__name__} in {__file__}",
                )
        else:  # pragma: no cover
            logger.warning(f"File {filename} already exists. Will not overwrite.")<|MERGE_RESOLUTION|>--- conflicted
+++ resolved
@@ -202,17 +202,10 @@
             else:
                 raise e
         time_dict = {
-<<<<<<< HEAD
             "train_time": (end - start) / 1e9,
             "train_time_per_sample": (end - start)   / (len(data[0]) * 1e9),
-            "train_time_start": start,
-            "train_time_end": end,
-=======
-            "train_time": (start - end) / 1e9,
-            "train_time_per_sample": end / (len(data[0]) * 1e9),
             "train_start_time": start_timestamp,
             "train_end_time": end_timestamp,
->>>>>>> 54b74ee8
             "train_device": device,
         }
 
@@ -596,17 +589,10 @@
         return (
             predictions,
             {
-<<<<<<< HEAD
                 "predict_time": (end - start) / 1e9,
                 "predict_time_per_sample": (end - start) / (len(data[0]) * 1e9),
-                "predict_start_time": start,
-                "predict_stop_time": end,
-=======
-                "predict_time": (start - end) / 1e9,
-                "predict_time_per_sample": (start - end) / (len(data[0]) * 1e9),
                 "predict_start_time": start_timestamp,
                 "predict_stop_time": end_timestamp,
->>>>>>> 54b74ee8
                 "predict_device": device,
             },
         )
@@ -657,17 +643,10 @@
         return (
             predictions,
             {
-<<<<<<< HEAD
                 "predict_proba_time": (end - start) / 1e9,
                 "predict_proba_time_per_sample": (end - start)   / (len(data[0]) * 1e9),
-                "predict_proba_start_time": start,
-                "predict_proba_stop_time": end,
-=======
-                "predict_proba_time": (start - end) / 1e9,
-                "predict_proba_time_per_sample": end / (len(data[0]) * 1e9),
                 "predict_proba_start_time": start_timestamp,
                 "predict_proba_stop_time": end_timestamp,
->>>>>>> 54b74ee8
                 "predict_proba_device": device,
             },
         )
@@ -727,17 +706,10 @@
         return (
             predictions,
             {
-<<<<<<< HEAD
                 "predict_log_proba_time": (end - start) / 1e9,
                 "predict_log_proba_time_per_sample": (end - start)   / (len(data[0]) * 1e9),
-                "predict_log_proba_start_time": start,
-                "predict_log_proba_stop_time": end,
-=======
-                "predict_log_proba_time": (start - end) / 1e9,
-                "predict_log_proba_time_per_sample": end / (len(data[0]) * 1e9),
                 "predict_log_proba_start_time": start_timestamp,
                 "predict_log_proba_stop_time": end_timestamp,
->>>>>>> 54b74ee8
                 "predict_log_device": device,
             },
         )
