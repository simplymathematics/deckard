import logging
import pickle
from dataclasses import dataclass, field, asdict, is_dataclass
from pathlib import Path
from time import process_time_ns, time
from typing import Union, Dict
from omegaconf import OmegaConf, DictConfig
from copy import deepcopy
import numpy as np
from sklearn.exceptions import NotFittedError
from ..data import Data
from ..utils import my_hash, factory

from .art_pipeline import (
    ArtPipeline,
    all_models,
    sklearn_dict,
    torch_dict,
    tensorflow_dict,
    keras_dict,
)
from .sklearn_pipeline import SklearnModelPipeline

__all__ = ["Model"]
logger = logging.getLogger(__name__)


@dataclass
class ModelInitializer:
    name: str
    kwargs: Union[dict, None] = field(default_factory=dict)
    pipeline: Union[Dict[str, dict], None] = None

    def __init__(self, name, pipeline={}, **kwargs):
        self.name = kwargs.pop("_target_", name)
        if pipeline is not None and len(pipeline) > 0:
            self.pipeline = SklearnModelPipeline(**pipeline)
        else:
            self.pipeline = None
        kwargs.update(**kwargs.pop("kwargs", {}))
        self.kwargs = kwargs

    def __call__(self):
        params = self.kwargs
        name = params.pop("name", self.name)
        if self.pipeline is not None:
            pipeline = deepcopy(self.pipeline)
            obj = factory(name, **params)
            if is_dataclass(pipeline):
                pipeline = asdict(pipeline)
            else:  # pragma: no cover
                raise ValueError(
                    f"Pipeline must be a dict or DictConfig or dataclass. Got {type(pipeline)}",
                )
            pipe_conf = SklearnModelPipeline(**pipeline["pipeline"])
            model = pipe_conf(obj)
        else:
            model = factory(name, **params)
        return model

    # def __hash__(self):
    #     return int(my_hash(self), 16)


@dataclass
class ModelTrainer:
    kwargs: dict = field(default_factory=dict)

    def __init__(self, **kwargs):
        self.kwargs = kwargs

    def __call__(self, data: list, model: object, library=None):
        logger.info(f"Training model {model} with fit params: {self.kwargs}")
        device = str(model.device) if hasattr(model, "device") else "cpu"
        trainer = self.kwargs
        if library in sklearn_dict.keys():
            pass
        elif library in torch_dict.keys():
            pass
        elif library in keras_dict.keys():
            pass
        elif library in tensorflow_dict.keys():
            import tensorflow as tf

            tf.config.run_functions_eagerly(True)
        else:  # pragma: no cover
            raise NotImplementedError(f"Training library {library} not implemented")
        try:
            start = process_time_ns()
            start_timestamp = time()
            logger.info(f"Fitting type(model): {type(model)} with kwargs {trainer}")
            model.fit(data[0], data[2], **trainer)
            end = process_time_ns()
            end_timestamp = time()
        except np.AxisError:  # pragma: no cover
            from art.utils import to_categorical

            nb_classes = len(np.unique(data[2]))
<<<<<<< HEAD
=======
            if nb_classes < 2:
                nb_classes = 2
            data[2] = np.squeeze(data[2])
            data[3] = np.squeeze(data[3])
>>>>>>> 9b1de2f4
            data[2] = to_categorical(data[2], nb_classes=nb_classes)
            data[3] = to_categorical(data[3], nb_classes=nb_classes)
            start = process_time_ns()
            start_timestamp = time()
            model.fit(data[0], data[2], **trainer)
            end = process_time_ns()
            end_timestamp = time()
        except ValueError as e:  # pragma: no cover
            if "Shape of labels" in str(e):
                from art.utils import to_categorical

                nb_classes = len(np.unique(data[2]))
                if nb_classes < 2:
                    nb_classes = 2
                data[2] = to_categorical(data[2], nb_classes=nb_classes)
                data[3] = to_categorical(data[3], nb_classes=nb_classes)
                start = process_time_ns()
                start_timestamp = time()
                model.fit(data[0], data[2], **trainer)
                end = process_time_ns()
                end_timestamp = time()
            if "must be greater than or equal to 2" in str(e):
                from art.utils import to_categorical

                data[2] = to_categorical(data[2], nb_classes=nb_classes)
                start = process_time_ns()
                start_timestamp = time()
                model.fit(data[0], data[2], **trainer)
                end = process_time_ns()
                end_timestamp = time()
            else:
                raise e
        except AttributeError as e:  # pragma: no cover
            logger.warning(f"AttributeError: {e}. Trying to fit model anyway.")
            try:
                data[0] = np.array(data[0])
                data[2] = np.array(data[2])
                start = process_time_ns()
                start_timestamp = time()
                model.fit(data[0], data[2], **trainer)
                end = process_time_ns()
                end_timestamp = time()
            except Exception as e:
                raise e
        except RuntimeError as e:  # pragma: no cover
            if "eager mode" in str(e) and library in tensorflow_dict.keys():
                import tensorflow as tf

                tf.config.run_functions_eagerly(True)
                start = process_time_ns()
                start_timestamp = time()
                model.fit(data[0], data[2], **trainer)
                end = process_time_ns()
                end_timestamp = time()
            elif (
                "should be the same" in str(e).lower() and library in torch_dict.keys()
            ):
                import torch

                device = torch.device("cuda" if torch.cuda.is_available() else "cpu")
                data[0] = torch.from_numpy(data[0])
                data[1] = torch.from_numpy(data[1])
                data[0] = torch.Tensor.float(data[0])
                data[1] = torch.Tensor.float(data[1])
                data[0].to(device)
                data[2] = torch.from_numpy(data[2])
                data[3] = torch.from_numpy(data[3])
                data[2] = torch.Tensor.float(data[2])
                data[3] = torch.Tensor.float(data[3])
                data[2].to(device)
                model.model.to(device) if hasattr(model, "model") else model.to(device)
                start = process_time_ns()
                start_timestamp = time()
                model.fit(data[0], data[2], **trainer)
                end = process_time_ns()
                end_timestamp = time()
            else:
                raise e
        time_dict = {
            "train_time": (end - start) / 1e9,
            "train_time_per_sample": (end - start) / (len(data[0]) * 1e9),
            "train_start_time": start_timestamp,
            "train_end_time": end_timestamp,
            "train_device": device,
        }

        return model, time_dict


@dataclass
class Model:
    data: Data = field(default_factory=Data)
    init: ModelInitializer = field(default_factory=ModelInitializer)
    trainer: ModelTrainer = field(default_factory=ModelTrainer)
    art: Union[ArtPipeline, None] = field(default_factory=ArtPipeline)
    library: Union[str, None] = None
    name: str = None

    def __init__(
        self,
        data,
        init,
        trainer=None,
        art=None,
        library=None,
        name: str = None,
        **kwargs,
    ):
        if isinstance(data, Data):
            self.data = data
        elif isinstance(data, dict):
            self.data = Data(**data)
        elif isinstance(data, DictConfig):
            data_dict = OmegaConf.to_container(data, resolve=True)
            self.data = Data(**data_dict)
        else:  # pragma: no cover
            raise ValueError(
                f"Data {data} is not a dictionary or Data object. It is of type {type(data)}",
            )
        if isinstance(init, ModelInitializer):
            self.init = init
        elif isinstance(init, dict):
            self.init = ModelInitializer(**init)
        elif isinstance(init, DictConfig):
            init_dict = OmegaConf.to_container(init, resolve=True)
            self.init = ModelInitializer(**init_dict)
        else:  # pragma: no cover
            raise ValueError(
                f"Init {init} is not a dictionary or ModelInitializer object. It is of type {type(init)}",
            )
        assert isinstance(self.init, ModelInitializer)
        self.library = str(init.name).split(".")[0] if library is None else library
        if isinstance(trainer, dict):
            self.trainer = ModelTrainer(**trainer)
        elif isinstance(trainer, type(None)):
            self.trainer = ModelTrainer()
        elif isinstance(trainer, ModelTrainer):
            self.trainer = trainer
        elif isinstance(trainer, DictConfig):
            train_dict = OmegaConf.to_container(trainer, resolve=True)
            self.trainer = ModelTrainer(**train_dict)
        else:  # pragma: no cover
            raise ValueError(
                f"Trainer {trainer} is not a dictionary or ModelTrainer object. It is of type {type(trainer)}",
            )
        kwargs.update(**kwargs.pop("kwargs", {}))
        kwargs.pop("library", None)
        kwargs.pop("data", None)
        kwargs.pop("init", None)
        kwargs.pop("trainer", None)
        name = kwargs.pop("name", None)
        if isinstance(art, ArtPipeline):
            art_dict = asdict(art)
            art_dict.update(**kwargs)
            art_dict.update({"library": self.library})
        elif isinstance(art, type(None)):
            art_dict = None
        elif isinstance(art, dict):
            art_dict = deepcopy(kwargs)
            art_dict.update({"library": self.library})
        elif isinstance(art, DictConfig):
            art_dict = OmegaConf.to_container(art, resolve=True)
            art_dict.update(**kwargs)
            art_dict.update({"library": self.library})
        else:  # pragma: no cover
            raise ValueError(
                f"Art {art} is not a dictionary or ArtPipeline object. It is of type {type(art)}",
            )
        if art_dict is not None:
            self.art = ArtPipeline(**art_dict)
        else:
            self.art = None
        self.name = my_hash(self) if name is None else str(name)

    def __hash__(self):
        return int(my_hash(self), 16)

    def __call__(
        self,
        data=None,
        model=None,
        data_file=None,
        model_file=None,
        predictions_file=None,
        probabilities_file=None,
        time_dict_file=None,
        losses_file=None,
        **kwargs,
    ):
        result_dict = {}
        if isinstance(model, Model):
            data, model = model.initialize(data)
        elif isinstance(model, type(None)):
            data, model = self.initialize(data)
            assert len(data) == 4, f"Data {data} is not a tuple of length 4."
        elif isinstance(model, (str, Path)):
            model = self.load(model)
            if isinstance(data, Data):
                data = data(data_file=data_file)
            elif isinstance(data, type(None)):
                data = self.data.initialize(data_file)
            elif isinstance(data, (str, Path)):
                data = self.data.load(data)
            else:
                assert len(data) == 4, f"Data {data} is not a tuple of length 4."
            assert isinstance(
                data,
                (list, tuple),
            ), f"Data {data} is not a list. It is of type {type(data)}."
        elif hasattr(model, ("fit", "fit_generator")):
            assert hasattr(model, "predict") or hasattr(
                model,
                "predict_proba",
            ), f"Model {model} does not have a predict or predict_proba method."
            if isinstance(data, Data):
                data = data.initialize(data_file)
            elif isinstance(data, type(None)):
                data = self.data.initialize(data_file)
            elif isinstance(data, (str, Path)):
                data = self.load(data)
            assert isinstance(
                data,
                (type(None), list, tuple),
            ), f"Data {data} is not a list. It is of type {type(data)}."
        else:  # pragma: no cover
            raise ValueError(f"Model {model} is not a valid model.")
        assert len(data) == 4, f"Data {data} is not a tuple of length 4."
        assert hasattr(model, "fit"), f"Model {model} does not have a fit method."
        result_dict["data"] = data
        result_dict["model"] = model

        if predictions_file is not None and Path(predictions_file).exists():
            preds = self.data.load(predictions_file)
            result_dict["predictions"] = preds
        if probabilities_file is not None and Path(probabilities_file).exists():
            probs = self.data.load(probabilities_file)
            result_dict["probabilities"] = probs
        if losses_file is not None and Path(losses_file).exists():
            loss = self.data.load(losses_file)
            result_dict["loss"] = loss
        if time_dict_file is not None and Path(time_dict_file).exists():
            time_dict = self.data.load(time_dict_file)
        if [
            predictions_file,
            probabilities_file,
            time_dict_file,
            losses_file,
            model_file,
        ].count(None) != 5:
            time_dict = locals().get("time_dict", {})
            result_dict["time_dict"] = time_dict
            # Fitting
            if model_file is None:
                model, fit_time_dict = self.fit(
                    data=data,
                    model=model,
                    model_file=model_file,
                )
                time_dict.update(**fit_time_dict)
                result_dict["model"] = model
                result_dict["data"] = data
                result_dict["time_dict"].update(**time_dict)
            elif Path(model_file).exists():
                model = self.load(model_file)
                result_dict["model"] = model
            else:
                model, fit_time_dict = self.fit(
                    data=data,
                    model=model,
                    model_file=model_file,
                )
                result_dict["model"] = model
                result_dict["data"] = data
                result_dict["time_dict"].update(**fit_time_dict)
            # Predicting
            if predictions_file is not None and not Path(predictions_file).exists():
                preds, pred_time_dict = self.predict(
                    data=data,
                    model=model,
                    predictions_file=predictions_file,
                )
                result_dict["time_dict"].update(**pred_time_dict)
                result_dict["predictions"] = preds
            elif predictions_file is not None and Path(predictions_file).exists():
                preds = self.data.load(predictions_file)
                result_dict["predictions"] = preds
            else:
                preds, pred_time_dict = self.predict(
                    data=data,
                    model=model,
                    predictions_file=predictions_file,
                )
                result_dict["time_dict"].update(**pred_time_dict)
                result_dict["predictions"] = preds
            # Predicting probabilities
            if probabilities_file is not None:
                probs, prob_time_dict = self.predict_proba(
                    data=data,
                    model=model,
                    probabilities_file=probabilities_file,
                )
                result_dict["probabilities"] = probs
                result_dict["time_dict"].update(**prob_time_dict)
            elif probabilities_file is not None and Path(probabilities_file).exists():
                probs, prob_time_dict = self.data.load(probabilities_file)
                result_dict["probabilities"] = probs
                result_dict["time_dict"].update(**prob_time_dict)
            else:
                pass
            # Predicting loss
            if losses_file is not None:
                loss, loss_time_dict = self.predict_log_loss(
                    data=data,
                    model=model,
                    losses_file=losses_file,
                )
                time_dict.update(**loss_time_dict)
                result_dict["losses"] = loss
                result_dict["time_dict"].update(**loss_time_dict)
            elif losses_file is not None and Path(losses_file).exists():
                loss = self.data.load(losses_file)
                result_dict["losses"] = loss
            else:
                pass
            if time_dict_file is not None:
                if Path(time_dict_file).exists():
                    old_time_dict = self.data.load(time_dict_file)

                    old_time_dict.update(**result_dict["time_dict"])
                    time_dict = old_time_dict
                self.data.save(time_dict, time_dict_file)
                result_dict["time_dict"] = time_dict
        if data_file is not None and not Path(data_file).exists():
            self.data.save(data, data_file)
        if model_file is not None and not Path(model_file).exists():
            self.save(model, model_file)
        return result_dict

    def initialize(self, data=None, model=None):
        """Initializes the model with the data and returns the data and model.

        :param data: The data to initialize the model with.
        :type data: list, str, Path, Data
        :param model: The model to initialize.
        :type model: str, Path, Model
        Returns:
            tuple: The data and model as Data and Model objects.
        """
        if isinstance(data, Data):
            data = data.initialize(data)
        elif isinstance(data, (str, Path)):
            data = self.data(data)
        elif isinstance(data, type(None)):
            data = self.data.initialize(data)
        assert isinstance(
            data,
            (list),
        ), f"Data {data} is not a list. It is of type {type(data)}."
        if isinstance(model, (str, Path)) and Path(model).exists():
            model = self.load(model)
        else:
            try:
                model = self.init()
            except RuntimeError as e:  # pragma: no cover
                if "disable eager execution" in str(e):
                    logger.warning("Disabling eager execution for Tensorflow.")
                    import tensorflow as tf

                    tf.compat.v1.disable_eager_execution()
                    model = self.init()
                elif "eager" in str(e):
                    logger.warning("Enabling eager execution for Tensorflow.")
                    import tensorflow as tf

                    tf.config.run_functions_eagerly(True)
                    model = self.init()
                else:
                    raise e
        if self.art is not None and not isinstance(model, tuple(all_models.values())):
            model = self.art(model=model, data=data)
        elif isinstance(model, tuple(all_models.values())):
            pass
        else:
            assert hasattr(model, "fit"), f"Model {model} does not have a fit method."
        return data, model

    def fit(self, data, model, model_file=None):
        """Fits the model the data and returns the average time per sample.
        :param data: The data to fit the model to.
        :type data: tuple
        :return: The fitted model and the average time per sample.
        """
        assert isinstance(data, list), f"Data {data} is not a list."
        assert (
            len(data) == 4
        ), "Data must be a list containing X_train, X_test, y_train, y_test (i.e. 4 elements)."
        assert len(data[0]) == len(
            data[2],
        ), "X_train and y_train must have the same length."
        assert len(data[1]) == len(
            data[3],
        ), "X_test and y_test must have the same length."
        assert hasattr(model, "fit"), f"Model {model} does not have a fit method."
        if model_file is not None and Path(model_file).exists():
            model = self.load(model_file)
            time_dict = {}
        else:
            assert hasattr(model, "fit"), f"Model {model} does not have a fit method."
            model, time_dict = self.trainer(data, model, library=self.library)
            if model_file is not None:
                self.save(model, model_file)
        return model, time_dict

    def predict(self, data=None, model=None, predictions_file=None):
        """Predicts on the data and returns the average time per sample.
        :param model: The model to use for prediction.
        :type model: object
        :param data: The data to predict on.
        """
        assert isinstance(data, list), f"Data {data} is not a list."
        assert (
            len(data) == 4
        ), "Data must be a list containing X_train, X_test, y_train, y_test (i.e. 4 elements)."
        assert len(data[0]) == len(
            data[2],
        ), "X_train and y_train must have the same length."
        assert len(data[1]) == len(
            data[3],
        ), "X_test and y_test must have the same length."
        assert hasattr(model, "fit"), f"Model {model} does not have a fit method."
        assert hasattr(
            model,
            "predict",
        ), f"Model {model} does not have a predict method."
        device = str(model.device) if hasattr(model, "device") else "cpu"
        try:
            start = process_time_ns()
            start_timestamp = time()
            predictions = model.predict(data[1])
            end = process_time_ns()
            end_timestamp = time()
        except NotFittedError as e:  # pragma: no cover
            logger.warning(e)
            logger.warning(f"Model {model} is not fitted. Fitting now.")
            self.fit(data=data, model=model)
            start = process_time_ns()
            predictions = model.predict(data[1])
        except TypeError as e:  # pragma: no cover
            if "np.float32" in str(e):
                data[1] = data[1].astype(np.float32)
                start = process_time_ns()
                predictions = model.predict(data[1])
            else:
                raise e
        except Exception as e:  # pragma: no cover
            logger.error(e)
            raise e
        end = process_time_ns()
        end_timestamp = time()
        if predictions_file is not None:
            self.data.save(predictions, predictions_file)
        return (
            predictions,
            {
                "predict_time": (end - start) / 1e9,
                "predict_time_per_sample": (end - start) / (len(data[0]) * 1e9),
                "predict_start_time": start_timestamp,
                "predict_end_time": end_timestamp,
                "predict_device": device,
            },
        )

    def predict_proba(self, data=None, model=None, probabilities_file=None):
        """Predicts on the data and returns the average time per sample.
        :param model: The model to use for prediction.
        :type model: object
        :param data: The data to predict on.
        :type data: tuple
        :return: The predictions and the average time per sample.
        """
        assert isinstance(data, list), f"Data {data} is not a list."
        assert (
            len(data) == 4
        ), "Data must be a list containing X_train, X_test, y_train, y_test (i.e. 4 elements)."
        assert len(data[0]) == len(
            data[2],
        ), "X_train and y_train must have the same length."
        assert len(data[1]) == len(
            data[3],
        ), "X_test and y_test must have the same length."
        assert hasattr(model, "fit"), f"Model {model} does not have a fit method."
        device = str(model.device) if hasattr(model, "device") else "cpu"
        if (
            str("art") in str(type(model))
            and "sklearn" in str(type(model))
            and hasattr(model.model, "predict_proba")
        ):
            model = model.model
            logger.warning(
                "Predicting probabilities on ART sklearn models is not supported. Using the underlying model instead.",
            )
        elif hasattr(model, "predict_proba"):
            start = process_time_ns()
            start_timestamp = time()
            predictions = model.predict_proba(data[1])
            end = process_time_ns()
            end_timestamp = time()
        else:
            start = process_time_ns()
            start_timestamp = time()
            predictions = model.predict(data[1])
            end = process_time_ns()
            end_timestamp = time()
        if probabilities_file is not None:
            self.data.save(predictions, probabilities_file)
        return (
            predictions,
            {
                "predict_proba_time": (end - start) / 1e9,
                "predict_proba_time_per_sample": (end - start) / (len(data[0]) * 1e9),
                "predict_proba_start_time": start_timestamp,
                "predict_proba_end_time": end_timestamp,
                "predict_proba_device": device,
            },
        )

    def predict_log_loss(self, data, model, losses_file=None):
        """Predicts on the data and returns the average time per sample.
        :param model: The model to use for prediction.
        :type model: object
        :param data: The data to predict on.
        :type data: tuple
        :return: The predictions and the average time per sample.
        """
        assert isinstance(data, list), f"Data {data} is not a list."
        assert (
            len(data) == 4
        ), "Data must be a list containing X_train, X_test, y_train, y_test (i.e. 4 elements)."
        assert len(data[0]) == len(
            data[2],
        ), "X_train and y_train must have the same length."
        assert len(data[1]) == len(
            data[3],
        ), "X_test and y_test must have the same length."
        assert hasattr(model, "fit"), f"Model {model} does not have a fit method."
        device = str(model.device) if hasattr(model, "device") else "cpu"
        if str("art") in str(type(model)) and (
            hasattr(model.model, "predict_log_proba")
            or hasattr(model.model, "predict_proba")
        ):
            model = model.model
            logger.warning(
                "Predicting probabilities on ART models is not supported. Using the underlying model instead.",
            )
        if hasattr(model, "predict_log_proba"):
            start = process_time_ns()
            start_timestamp = time()
            predictions = model.predict_log_proba(data[1])
            end = process_time_ns()
            end_timestamp = time()
        elif hasattr(model, "predict_proba"):
            start = process_time_ns()
            start_timestamp = time()
            predictions = model.predict_proba(data[1])
            end = process_time_ns()
            end_timestamp = time()
        elif hasattr(model, "predict"):
            start = process_time_ns()
            start_timestamp = time()
            predictions = model.predict(data[1])
            end = process_time_ns()
            end_timestamp = time()
        else:  # pragma: no cover
            raise ValueError(
                f"Model {model} does not have a predict_log_proba or predict_proba method.",
            )
        if losses_file is not None:
            self.data.save(predictions, losses_file)
        return (
            predictions,
            {
                "predict_log_proba_time": (end - start) / 1e9,
                "predict_log_proba_time_per_sample": (end - start)
                / (len(data[0]) * 1e9),
                "predict_log_proba_start_time": start_timestamp,
                "predict_log_proba_end_time": end_timestamp,
                "predict_log_device": device,
            },
        )

    def load(self, filename):
        """Loads a model from a file."""
        suffix = Path(filename).suffix
        if suffix in [".pkl", ".pickle"]:
            with open(filename, "rb") as f:
                model = pickle.load(f)
        elif suffix in [".pt", ".pth"]:
            import torch as t

            model = t.load(filename)
            model.load_state_dict(
                t.load(Path(filename).with_suffix(f".optimizer{suffix}")),
            )
            model = self.art(model=model, data=self.data())
        elif suffix in [".wt", ".h5"]:
            import keras as k

            model = k.models.load_model(filename)
            model = self.art(model=model, data=self.data())
        elif suffix in [".tf", "_tf"]:
            import tensorflow as tf

            model = tf.keras.models.load_model(filename)
        else:  # pragma: no cover
            raise ValueError(f"Unknown file type {suffix}")
        return model

    def save(self, model, filename):
        suffix = Path(filename).suffix
        Path(filename).parent.mkdir(parents=True, exist_ok=True)
        if not Path(filename).exists():
            if suffix in [".pickle", ".pkl"]:
                with open(filename, "wb") as f:
                    pickle.dump(model, f)
            elif suffix in [".pt", ".pth"]:
                import torch as t

                while hasattr(model, "model"):
                    model = model.model
                t.save(model, filename)
                t.save(
                    model.state_dict(),
                    Path(filename).with_suffix(f".optimizer{suffix}"),
                )
            elif suffix in [".h5", ".wt"]:
                import keras as k

                while hasattr(model, "model"):
                    model = model.model
                try:
                    k.models.save_model(model, filename)
                except NotImplementedError as e:  # pragma: no cover
                    logger.warning(e)
                    logger.warning(
                        f"Saving model to {suffix} is not implemented. Using model.save_weights instead.",
                    )
                    model.save_weights(filename)
            elif suffix in [".tf", "_tf"]:
                import keras as k

                while hasattr(model, "model"):
                    model = model.model
                k.models.save_model(model, filename, save_format="tf")
            else:  # pragma: no cover
                raise NotImplementedError(
                    f"Saving model to {suffix} is not implemented. You can add support for your model by adding a new method to the class {self.__class__.__name__} in {__file__}",
                )
        else:  # pragma: no cover
            logger.warning(f"File {filename} already exists. Will not overwrite.")<|MERGE_RESOLUTION|>--- conflicted
+++ resolved
@@ -96,13 +96,10 @@
             from art.utils import to_categorical
 
             nb_classes = len(np.unique(data[2]))
-<<<<<<< HEAD
-=======
             if nb_classes < 2:
                 nb_classes = 2
             data[2] = np.squeeze(data[2])
             data[3] = np.squeeze(data[3])
->>>>>>> 9b1de2f4
             data[2] = to_categorical(data[2], nb_classes=nb_classes)
             data[3] = to_categorical(data[3], nb_classes=nb_classes)
             start = process_time_ns()
