import logging
from copy import deepcopy
from dataclasses import dataclass, field
from typing import Union
<<<<<<< HEAD
from random import randint
import numpy as np
=======
>>>>>>> 6cb0fceb
from art.estimators.classification import PyTorchClassifier
from art.estimators.regression import PyTorchRegressor
from art.utils import to_categorical
from hydra.utils import instantiate

logger = logging.getLogger(__name__)

classifier_dict = {
    "pytorch": PyTorchClassifier,
    "torch": PyTorchClassifier,
}

regressor_dict = {
    "pytorch-regressor": PyTorchRegressor,
    "torch-regressor": PyTorchRegressor,
}

torch_dict = {**classifier_dict, **regressor_dict}
supported_models = list(torch_dict.keys())

__all__ = ["TorchInitializer", "TorchCriterion", "TorchOptimizer"]


@dataclass
class TorchCriterion:
    name: str
    kwargs: Union[dict, None] = field(default_factory=dict)

    def __init__(self, name, **kwargs):
        self.name = kwargs.pop("_target_", name)
        self.kwargs = kwargs

    def __call__(self):
        logger.info(f"Initializing model {self.name} with kwargs {self.kwargs}")
        params = self.kwargs
        name = params.pop("_target_", self.name)
        dict_ = {"_target_": name}
        dict_.update(**params)
        obj = instantiate(dict_)
        return obj


@dataclass
class TorchOptimizer:
    name: str
    kwargs: Union[dict, None] = field(default_factory=dict)

    def __init__(self, name, **kwargs):
        self.name = kwargs.pop("_target_", name)
        self.kwargs = kwargs

    def __call__(self, model):
        logger.info(f"Initializing model {self.name} with kwargs {self.kwargs}")
        params = self.kwargs
        name = params.pop("_target_", self.name)
        dict_ = {"_target_": name}
        dict_.update(**params)
        if hasattr(model, "parameters"):
            dict_.update({"params": model.parameters()})
        else:  # pragma: no cover
            raise ValueError(f"Model {model} has no parameters attribute.")
        obj = instantiate(dict_)
        return obj


@dataclass
class TorchInitializer:
    data: list
    model: str
    optimizer: TorchOptimizer = field(default_factory=TorchOptimizer)
    criterion: TorchCriterion = field(default_factory=TorchCriterion)
    kwargs: Union[dict, None] = field(default_factory=dict)

    def __init__(self, data, model, library, **kwargs):
        self.data = data
        self.model = model
        self.library = library
<<<<<<< HEAD
        while "kwargs" in kwargs:
            new_kwargs = kwargs.pop("kwargs", {})
            kwargs.update(**new_kwargs)
=======
>>>>>>> 6cb0fceb
        self.kwargs = kwargs

    def __call__(self):
        library = self.library
        model = self.model
        kwargs = deepcopy(self.kwargs)
        kwargs.update(**kwargs.pop("kwargs", {}))
        data = self.data
<<<<<<< HEAD
        import torch

        device = "cuda" if torch.cuda.is_available() else "cpu"
        devices = range(torch.cuda.device_count())
        if str(type(model)).startswith("art.") and hasattr(model, "model"):
            model = model.model
        if "optimizer" in kwargs:
            optimizer = TorchOptimizer(**kwargs.pop("optimizer"))(model)
            kwargs.update({"optimizer": optimizer})
        else:
            optimizer = torch.optim.Adam(model.parameters())
            kwargs.update({"optimizer": optimizer})
        if "criterion" in kwargs:
            criterion = TorchCriterion(**kwargs.pop("criterion"))()
            kwargs.update({"loss": criterion})
        else:
            criterion = torch.nn.CrossEntropyLoss()
            kwargs.update({"loss": criterion})
        if "input_shape" not in kwargs:
            kwargs.update({"input_shape": data[0].shape[1:]})
        if "nb_classes" not in kwargs:
            if len(data[2].shape) == 1:
                kwargs.update({"nb_classes": len(np.unique(data[2]))})
            else:
                kwargs.update({"nb_classes": data[2].shape[1]})
        try:
            if hasattr(model, "to"):
                model.to(device)
            elif hasattr(model, "model") and hasattr(model.model, "to"):
                model.model.to(device)
        except Exception as e:
            if "CUDA out of memory" in str(e) and len(devices) > 0:
                device_number = devices[randint(0, len(devices) - 1)]
                device = f"cuda:{device_number}"
                logger.info(f"Out of memory error. Trying device {device}")
                model.to(device)
                for datum in data:
                    datum.to(device)
            else:
                raise e
        if library in torch_dict:
=======
        optimizer = TorchOptimizer(
            **kwargs.pop("optimizer", {"name": "torch.optim.Adam"})
        )(model)
        kwargs.update({"optimizer": optimizer})
        criterion = TorchCriterion(
            **kwargs.pop("criterion", {"name": "torch.nn.CrossEntropyLoss"})
        )()
        kwargs.update({"loss": criterion})
        if "input_shape" not in kwargs:
            kwargs.update({"input_shape": data[0].shape[1:]})
        if "nb_classes" not in kwargs:
            if len(data[2].shape) == 1:  # pragma: no cover
                data[2] = to_categorical(data[2])
                data[3] = to_categorical(data[3])
            kwargs.update({"nb_classes": data[2].shape[1]})
        if library in torch_dict and not isinstance(model, torch_dict[library]):
>>>>>>> 6cb0fceb
            kwargs.pop("library", None)
            model = torch_dict[library](model, **kwargs)
        else:  # pragma: no cover
            raise NotImplementedError(f"Library {library} not implemented")
        return model<|MERGE_RESOLUTION|>--- conflicted
+++ resolved
@@ -2,11 +2,8 @@
 from copy import deepcopy
 from dataclasses import dataclass, field
 from typing import Union
-<<<<<<< HEAD
 from random import randint
 import numpy as np
-=======
->>>>>>> 6cb0fceb
 from art.estimators.classification import PyTorchClassifier
 from art.estimators.regression import PyTorchRegressor
 from art.utils import to_categorical
@@ -84,12 +81,6 @@
         self.data = data
         self.model = model
         self.library = library
-<<<<<<< HEAD
-        while "kwargs" in kwargs:
-            new_kwargs = kwargs.pop("kwargs", {})
-            kwargs.update(**new_kwargs)
-=======
->>>>>>> 6cb0fceb
         self.kwargs = kwargs
 
     def __call__(self):
@@ -98,49 +89,6 @@
         kwargs = deepcopy(self.kwargs)
         kwargs.update(**kwargs.pop("kwargs", {}))
         data = self.data
-<<<<<<< HEAD
-        import torch
-
-        device = "cuda" if torch.cuda.is_available() else "cpu"
-        devices = range(torch.cuda.device_count())
-        if str(type(model)).startswith("art.") and hasattr(model, "model"):
-            model = model.model
-        if "optimizer" in kwargs:
-            optimizer = TorchOptimizer(**kwargs.pop("optimizer"))(model)
-            kwargs.update({"optimizer": optimizer})
-        else:
-            optimizer = torch.optim.Adam(model.parameters())
-            kwargs.update({"optimizer": optimizer})
-        if "criterion" in kwargs:
-            criterion = TorchCriterion(**kwargs.pop("criterion"))()
-            kwargs.update({"loss": criterion})
-        else:
-            criterion = torch.nn.CrossEntropyLoss()
-            kwargs.update({"loss": criterion})
-        if "input_shape" not in kwargs:
-            kwargs.update({"input_shape": data[0].shape[1:]})
-        if "nb_classes" not in kwargs:
-            if len(data[2].shape) == 1:
-                kwargs.update({"nb_classes": len(np.unique(data[2]))})
-            else:
-                kwargs.update({"nb_classes": data[2].shape[1]})
-        try:
-            if hasattr(model, "to"):
-                model.to(device)
-            elif hasattr(model, "model") and hasattr(model.model, "to"):
-                model.model.to(device)
-        except Exception as e:
-            if "CUDA out of memory" in str(e) and len(devices) > 0:
-                device_number = devices[randint(0, len(devices) - 1)]
-                device = f"cuda:{device_number}"
-                logger.info(f"Out of memory error. Trying device {device}")
-                model.to(device)
-                for datum in data:
-                    datum.to(device)
-            else:
-                raise e
-        if library in torch_dict:
-=======
         optimizer = TorchOptimizer(
             **kwargs.pop("optimizer", {"name": "torch.optim.Adam"})
         )(model)
@@ -157,7 +105,6 @@
                 data[3] = to_categorical(data[3])
             kwargs.update({"nb_classes": data[2].shape[1]})
         if library in torch_dict and not isinstance(model, torch_dict[library]):
->>>>>>> 6cb0fceb
             kwargs.pop("library", None)
             model = torch_dict[library](model, **kwargs)
         else:  # pragma: no cover
