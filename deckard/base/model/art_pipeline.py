--- conflicted
+++ resolved
@@ -150,24 +150,6 @@
         pipeline.pop("model", None)
         for stage in pipeline:
             if isinstance(pipeline[stage], DictConfig):
-<<<<<<< HEAD
-                pipeline[stage] = OmegaConf.to_container(pipeline[stage])
-            elif is_dataclass(pipeline[stage]):
-                pipeline[stage] = asdict(pipeline[stage])
-            else:
-                assert isinstance(
-                    pipeline[stage],
-                    dict,
-                ), f"Expected dict, got {type(pipeline[stage])}"
-            while "kwargs" in pipeline[stage]:
-                pipeline[stage].update(**pipeline[stage].pop("kwargs"))
-            while "params" in pipeline[stage]:
-                pipeline[stage].update(**pipeline[stage].pop("params"))
-            name = pipeline[stage].pop("name", stage)
-            params = pipeline[stage]
-            params.pop("name", None)
-            pipeline[stage] = ArtPipelineStage(name, **params)
-=======
                 pipeline[stage] = OmegaConf.to_container(pipeline[stage], resolve=True)
             if isinstance(pipeline[stage], dict):
                 pipeline[stage].update(**pipeline[stage].pop("kwargs", {}))
@@ -177,7 +159,6 @@
                 pipeline[stage] = ArtPipelineStage(name, **params)
             elif isinstance(pipeline[stage], type(None)):
                 pipeline[stage] = ArtPipelineStage(name=stage)
->>>>>>> ec4b375f
         self.pipeline = pipeline
         self.name = kwargs.pop("name", my_hash(vars(self)))
 
@@ -187,30 +168,6 @@
     def __hash__(self):
         return int(my_hash(self), 16)
 
-<<<<<<< HEAD
-    # def __iter__(self):
-    #     return iter(self.pipeline)
-
-    def __call__(self, model: object, library: str = None, data=None) -> BaseEstimator:
-        if "initialize" in self.pipeline:
-            name, kwargs = self.pipeline["initialize"]()
-        else:
-            raise ValueError("Art Pipeline must have an initialize stage")
-        pre_def = []
-        post_def = []
-        if data is None:
-            data = model.data()
-        if library is None:
-            library = self.library
-        else:
-            assert (
-                library in supported_models
-            ), f"library must be one of {supported_models}. Got {library}"
-        assert len(data) == 4, f"data must be a tuple of length 4. Got {data}"
-        if "preprocessor" in self.pipeline:
-            name, sub_kwargs = self.pipeline["preprocessor"]()
-            config = {"_target_": name}
-=======
     def __call__(self, model: object, data: list) -> BaseEstimator:
         if "initialize" in self.pipeline:
             params = asdict(self.pipeline["initialize"])
@@ -229,22 +186,17 @@
             config = {
                 "_target_": name,
             }
->>>>>>> ec4b375f
             config.update(**sub_kwargs)
             obj = instantiate(config)
             pre_def.append(obj)
             kwargs.update({"preprocessing_defences": pre_def})
         if "postprocessor" in self.pipeline:
-<<<<<<< HEAD
-            name, sub_kwargs = self.pipeline["postprocessor"]()
-=======
             params = asdict(self.pipeline["postprocessor"])
             name = params.pop("name")
             config = {
                 "_target_": name,
             }
             sub_kwargs = params.pop("kwargs", {})
->>>>>>> ec4b375f
             config = {
                 "_target_": name,
             }
@@ -253,16 +205,6 @@
             post_def.append(obj)
             kwargs.update({"postprocessing_defences": post_def})
         model = ArtInitializer(model=model, data=data, **kwargs, library=library)()
-<<<<<<< HEAD
-        if "transformer" in self.pipeline:
-            name, sub_kwargs = self.pipeline["transformer"]()
-            config = {
-                "_target_": name,
-            }
-            config.update(**sub_kwargs)
-            model = obj(model)
-        if "trainer" in self.pipeline:
-=======
         if "transformer" in self.pipeline:  # pragma: no cover
             raise NotImplementedError("Transformation defences not implemented yet")
             # name, sub_kwargs = self.pipeline["transformer"]()
@@ -291,6 +233,5 @@
             #     from art.defences.trainer.adversarial_trainer import AdversarialTrainer
             #     model = AdversarialTrainer(classifier=model, attacks = attack, **sub_kwargs)
             # else:
->>>>>>> ec4b375f
             raise NotImplementedError("Training Defense not implemented yet")
         return model