import numpy as np
from sklearn.metrics import accuracy_score, precision_score, recall_score, f1_score, mean_absolute_error, \
    mean_squared_error, r2_score, mean_absolute_percentage_error, explained_variance_score
import logging
from sklearn.base import is_regressor
import uuid
from deckard.base.model import Model
from deckard.base.data import Data
from time import process_time_ns
from sklearn.metrics import mean_squared_error, mean_absolute_error, r2_score, f1_score, balanced_accuracy_score, accuracy_score, precision_score, recall_score, roc_curve
from sklearn.base import is_regressor
from pandas import Series
from os import path, mkdir
from pickle import dump
# Create experiment object
class Experiment(object):
    """
    Creates an experiment object
    """
    def __init__(self, data:Data, model:Model, params:dict = {}, verbose : int = 1, scorers:dict = None, refit = None, name:str = None):
        assert isinstance(model, Model)
        assert isinstance(data, Data)
        assert isinstance(scorers, dict) or scorers is None
        self.time_series = data.time_series
        self.model = model
        self.data = data
        self.name = data.dataset +"_"+ model.name
        self.params = params
        self.verbose = verbose
        self.filename = str(uuid.uuid4().hex)
        self.refit = refit
        self.params.update({"Model params" : model.params})
        self.params.update({"Data params" : data.params})
        if scorers is not None:
            assert isinstance(scorers, dict)
            self.scorers = scorers
        else:
           self = self.set_metric_scorer()
        self.is_fitted = False
        self.predictions = None
        self.time_dict = None
        self.score_dict = None

    def __hash__(self):
        """
        Returns a hash of the experiment object
        """
        return int(hash(str(self.params)))
    
    def __eq__(self, other) -> bool:
        return self.__hash__() == other.__hash__()

    def set_metric_scorer(self, attack=None) -> dict:
        if not hasattr(self, 'scorers'):
            if is_regressor(self.model.model) == True or 'sktime' in str(type(self.model.model)):
                logging.info("Model is regressor.")
                new_scorers = {'MAPE': mean_absolute_percentage_error, "MSE" : mean_squared_error, 'MAE': mean_absolute_error,  "R2" : r2_score, "EXVAR" : explained_variance_score}
            elif is_regressor(self.model.model) == False:
                logging.info("Model is classifier.")
                self.data.y_test = self.data.y_test.astype(int)
                new_scorers = {'F1' : f1_score, 'BALACC' : balanced_accuracy_score, 'ACC' : accuracy_score, 'PREC' : precision_score, 'REC' : recall_score,'AUC': roc_curve}
            else:
                raise ValueError("Model is not estimator")
        elif len(list(self.scorers)) == 1:
            assert isinstance(list(self.scorers)[0], str)
            assert isinstance(list(self.values)[0], callable)
            new_scorers = self.scorers
        else:
            new_scorers = {}
            for score_name, scorer in self.scorers.items():
                assert isinstance(score_name, str)
                new_scorers[score_name] = scorer
        self.refit = list(new_scorers.keys())[0]
        self.params.update({'Optimization Scorer' : self.refit})
        self.scorers = new_scorers
        return self
    
    def _build_supervised_model(self) -> dict:
        # assert self.is_supervised()
        if hasattr( self.model, 'fit_flag' or self.is_fitted == True):
            logging.info("Model is already fitted")
            self.is_fitted = True
            start = process_time_ns()
            y_pred = self.model.predict(self.data.X_test)
            end = process_time_ns()
            fit_time = np.nan
            pred_time = end - start
        else:
            logging.info("Fitting model")
            logging.info("X_train shape: {}".format(self.data.X_train.shape))
            logging.info("y_train shape: {}".format(self.data.y_train.shape))
            start = process_time_ns()
            self.model.model.fit(X = self.data.X_train, y =self.data.y_train)
            end = process_time_ns()
            self.is_fitted = True
            fit_time = end - start
            logging.info("Model training complete.")
            start = process_time_ns()
            y_pred = self.model.model.predict(self.data.X_test)
            end = process_time_ns()
            pred_time = end - start
        logging.info("Length of predictions: {}".format(len(y_pred)))
        logging.info("Made predictions")
        return y_pred, (fit_time, pred_time)

    def _build_unsupervised_model(self) -> dict:
        assert not self.is_supervised()
        if hasattr(self.model, 'fit_flag') or self.is_fitted == True:
            logging.warning("Model is already fitted")
            start = process_time_ns()
            y_pred = self.model.model.predict(self.data.y_test)
            end = process_time_ns()
            fit_pred_time = end - start
            self.is_fitted = True
            assert self.data.y_pred.shape == self.data.y_test.shape, "model appears to be fitted, but something went wrong."
        else:
            logging.info("Fitting and predicting model")
            logging.info("X_train shape: {}".format(self.data.X_train.shape))
            logging.info("y_train shape: {}".format(self.data.y_train.shape))
            start = process_time_ns()
            self.model.model.fit_predict(X = self.data.X_train)
            end = process_time_ns()
            fit_pred_time = end - start
            y_pred = self.model.model.predict(self.data.X_test)
            logging.info("Made predictions")
        return y_pred (fit_pred_time)
    
    def _build_time_series_model(self) -> dict:
        from sktime.forecasting.base import ForecastingHorizon
        fh = ForecastingHorizon(self.data.y_test.index, is_relative=False)
        forecaster = self.model.model
        
        
        if hasattr( self.model, 'fit_flag' or self.is_fitted == True):
            logging.info("Model is already fitted")
            self.is_fitted = True
            start = process_time_ns()
            y_pred = forecaster.predict(fh = fh)
            end = process_time_ns()
            fit_time = np.nan
            pred_time = end - start
        else:
            logging.info("Fitting model")
            logging.info("X_train shape: {}".format(self.data.X_train.shape))
            logging.info("y_train shape: {}".format(self.data.y_train.shape))
            start = process_time_ns()
            forecaster.fit(y = self.data.y_train, X = self.data.X_train, fh = fh)
            end = process_time_ns()
            self.is_fitted = True
            fit_time = end - start
            logging.info("Model training complete.")
            start = process_time_ns()
            y_pred = forecaster.predict(fh = fh)
            end = process_time_ns()
            pred_time = end - start
        logging.info("Length of predictions: {}".format(len(y_pred)))
        logging.info("Made predictions")
        return y_pred, (fit_time, pred_time)
    
    
    def build_model(self, attack=None, defense=None) -> dict:
        logging.debug("Model type: {}".format(type(self.model.model)))
        if self.is_supervised() == False and self.time_series == False:
            self.predictions, time = self._build_unsupervised_model()
            self.time_dict = {'fit_pred_time': time[0]}
        elif self.is_supervised() == True and self.time_series == False:
            self.predictions, time = self._build_supervised_model()
            self.time_dict = {'fit_time': time[0], 'pred_time': time[1]}
        elif self.time_series == True:
            # TODO: fix time-series pipeline compatibility, ensure that time_series data != time_series model
            self.predictions, time = self._build_supervised_model()
            self.time_dict = {'fit_time': time[0], 'pred_time': time[1]}
        else:
            type_string = str(type(self.model.model))
            raise ValueError(f"Model, {type_string}, is not a supported estimator")
<<<<<<< HEAD
=======
        if hasattr(self.data, "post_processor"):
            if self.data.postprocessor.__dict__['apply_fit'] == True:
                self.data.y_train = self.data.post_processor(self.data.y_train)
            if self.data.postprocessor.__dict__['apply_predict'] == True:
                self.data.y_test = self.data.post_processor(self.data.y_test)
>>>>>>> d1139926
        return self
    
    

    def is_supervised(self)-> bool:
        """
        Returns true if supervised, false if unsupervised. 
        """
        if hasattr(self.model.model, 'fit_predict'):
            result = False
            logging.info("Model is unsupervised")
        elif hasattr(self.model.model, 'fit') and not hasattr(self.model.model, 'fit_predict'):
            result = True
            logging.info("Model is supervised")
        else:
            raise ValueError("Model is not regressor or classifier")
        return result


    def run(self, scorer = None, defense = None, attack = None) -> dict:
        self.set_metric_scorer(attack = attack)
        self.build_model(attack = attack, defense = defense)
        scores = self.evaluate(attack = attack, defense = defense)
        scores.update(self.time_dict)
        scores.update({'Name': self.name})
        scores.update({'id_': self.filename})
        self.scores = scores

    def evaluate(self, scorers = None, attack = None, defense = None) -> dict:
        if scorers is None:
            self.set_metric_scorer(attack = attack)
        scores = {}
        for scorer in self.scorers:
            logging.info("Scoring with {}".format(scorer))
            if scorer in ['F1', 'Recall', 'Precision']:
                average = 'weighted'
                scores[scorer] = self.scorers[scorer](self.data.y_test.astype(int), self.predictions, average = average)
            elif scorer in ['ROC-AUC']: # deals with multiclass class inbalance
                average = 'macro'
                scores[scorer] = self.scorers[scorer](self.data.y_test, self.predictions, average = average, multi_class = 'ovo')
            else:
                scores[scorer] = self.scorers[scorer](self.data.y_test, self.predictions)
            logging.info("Score : {}".format(scores[scorer]))
        return scores

    def save_results(self, folder:str = ".") -> None:
        if not path.isdir(folder):
            mkdir(folder)
        logging.debug("Saving results")
        results = self.scores
        score_file = path.join(folder, "results.json")
        data_file = path.join(folder,"data_params.json")
        model_file = path.join(folder, "model_params.json")
        results = Series(results.values(), name =  self.filename, index = results.keys())
        data_params = Series(self.data.params, name = self.filename)
        model_params = Series(self.model.params, name = self.filename)
        if hasattr(self.data, "attack_params"):
            attack_file = path.join(folder, "attack_params.json")
            attack_params = Series(self.data.attack_params, name = self.filename)
            attack_params.to_json(attack_file)
        if hasattr(self.model.model, "cv_results_"):
            cv_file = path.join(folder, f"{self.filename}_cv_results.json")
            cv_results = Series(self.model.model.cv_results_, name = self.filename)
            cv_results.to_json(cv_file)
        logging.info("Results:{}".format(results))
        logging.info("Data Params: {}".format(data_params))
        logging.info("Model Params: {}".format(model_params))
        results.to_json(score_file)
        data_params.to_json(data_file)
        model_params.to_json(model_file)
        assert path.exists(score_file), "Saving results unsuccessful"
        assert path.exists(data_file), "Saving data_params unsuccessful"
        assert path.exists(model_file), "Saving model_params unsuccessful"
        logging.info("Saved results.")
        return None

    def save_experiment(self, folder:str = ".") -> None:
        if not path.isdir(folder):
            mkdir(folder)
        exp_file = path.join(folder, "experiment.pkl")
        dump(self, open(exp_file, "wb"))
        assert path.exists(exp_file), "Saving experiment unsuccessful"
        logging.info("Saved experiment to {}".format(exp_file))
        return None

    def save_model(self, folder:str = ".") -> None:
        if not path.isdir(folder):
            mkdir(folder)
        model_file = path.join(folder, "model.pkl")
        dump(self.model, open(model_file, "wb"))
        assert path.exists(model_file), "Saving model unsuccessful"
        logging.info("Saved model to {}".format(model_file))
        return None

    def save_data(self, folder:str = ".") -> None:
        if not path.isdir(folder):
            mkdir(folder)
        data_file = path.join(folder, "data.pkl")
        dump(self.data, open(data_file, "wb"))
        assert path.exists(data_file), "Saving data unsuccessful"
        logging.info("Saved data")
        return None

if __name__ == '__main__':
    # set up logging
    import sys
    logging.basicConfig(level=logging.DEBUG)
    # Create experiment object
    from sklearn.preprocessing import StandardScaler
    # import linear regression
    from sklearn.linear_model import LinearRegression
    model = LinearRegression()
    model = Model(model)
    data = Data('iris')
    experiment = Experiment(model=model, data=Data())
    scores = experiment.run()
    print(scores)

    # # Validate experiment object
    sys.exit(0)
    
    
    
   <|MERGE_RESOLUTION|>--- conflicted
+++ resolved
@@ -173,14 +173,6 @@
         else:
             type_string = str(type(self.model.model))
             raise ValueError(f"Model, {type_string}, is not a supported estimator")
-<<<<<<< HEAD
-=======
-        if hasattr(self.data, "post_processor"):
-            if self.data.postprocessor.__dict__['apply_fit'] == True:
-                self.data.y_train = self.data.post_processor(self.data.y_train)
-            if self.data.postprocessor.__dict__['apply_predict'] == True:
-                self.data.y_test = self.data.post_processor(self.data.y_test)
->>>>>>> d1139926
         return self
     
     
