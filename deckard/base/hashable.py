--- conflicted
+++ resolved
@@ -2,7 +2,6 @@
 from numpy import ndarray
 from typing import Callable
 import pathlib
-from sklearn.pipeline import Pipeline
 
 
 def my_hash(obj):
@@ -47,7 +46,6 @@
         """
         Returns the parameters of the data object.
         """
-        new_results = {}
         results = dict(self.params)
         for key, value in results.items():
             if isinstance(
@@ -56,7 +54,7 @@
             ):
                 result = pathlib.Path(value).name
             elif isinstance(value, ndarray):
-                result = value.tolist()
+                result = my_hash(value.tolist())
             elif isinstance(value, (int, float, str, list, tuple)):
                 result = value
             elif isinstance(value, Callable):
@@ -67,25 +65,7 @@
                 result = value
             elif isinstance(value, type(None)):
                 result = None
-            elif isinstance(value, Pipeline):
-<<<<<<< HEAD
-                result = my_hash(value.get_params(deep = True))
-            elif isinstance(value, BaseEstimator):
-                result = my_hash(value)
-=======
-                # this = value.get_params(deep=True)
-                # print(this)
-                # input("Press Enter to continue...")
-                new_results["name"] = value.steps[-1][0]
-            elif hasattr(value, "get_params") and not isinstance(value, Pipeline):
-                new_results["name"] = str(type(value)).split("'")[1]
-                try:
-                    new_results["params"] = value.get_params(deep=True)
-                except:  # noqa: E722
-                    new_results["params"] = value.get_params()
->>>>>>> 612a2047
             else:
                 result = my_hash(value)
             results[key] = str(result)
-        results.update(new_results)
         return results