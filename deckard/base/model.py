import logging
import os
import pickle
from copy import deepcopy
from pathlib import Path
from time import process_time
from typing import Union

import numpy as np
from art.estimators import ScikitlearnEstimator
from art.estimators.classification import (
    KerasClassifier,
    PyTorchClassifier,
    TensorFlowClassifier,
    TensorFlowV2Classifier,
)
from art.estimators.classification.scikitlearn import ScikitlearnClassifier
from art.estimators.regression import ScikitlearnRegressor
from art.utils import get_file
from sklearn.base import BaseEstimator
from sklearn.pipeline import Pipeline

from .hashable import BaseHashable, my_hash
from .parse import generate_object_from_tuple, generate_tuple_from_yml

logger = logging.getLogger(__name__)

supported_estimators = [
    PyTorchClassifier,
    TensorFlowClassifier,
    KerasClassifier,
    ScikitlearnClassifier,
    ScikitlearnRegressor,
    ScikitlearnEstimator,
    TensorFlowV2Classifier,
]

__all__ = ["Model"]


class Model(BaseHashable):
    """Creates a model object that includes a dicitonary of passed parameters."""

    def __init__(
        self,
        model: Union[str, object],
        model_type: str = "sklearn",
        defence: dict = None,
        pipeline: dict = None,
        path=".",
        is_fitted: bool = False,
        classifier=True,
        art: bool = True,
        url=None,
        fit_params: dict = None,
        predict_params: dict = None,
        clip_values: tuple = None,
    ):
        """
        Initialize the model object.
        estimator: the estimator to use
        model_type: the type of the model. Use 'tf1' for TensorFlow 1.x models.
        verbose: the verbosity level
        """
        self.model_type = model_type
        self.path = path
        self.is_fitted = is_fitted
        self.url = url
        self.model = model
        self.clip_values = clip_values
        
        self.classifier = classifier
        self.art = art if art else False
        self.defence = defence if defence is not None else None
        self.pipeline = pipeline if pipeline is not None else None
        self.fit_params = fit_params if fit_params is not None else {}
        self.predict_params = predict_params if predict_params is not None else {}
<<<<<<< HEAD
        _ = dict(vars(self))
        self.params = _
=======

>>>>>>> 612a2047
        if defence is not None:
            self.art = True
            self.insert_art_defence(defence)
        if pipeline is not None:
           self.insert_sklearn_preprocessor(pipeline)

    def set_params(self, params: dict = None):
        """
        :param params: A dictionary of parameters to set.
        Sets the extra parameters of the Model object.
        """
        assert params is not None, "Params must be specified"
        assert isinstance(params, dict), "Params must be a dictionary"
        for param, value in params.items():
            if hasattr(self, param):
                # Attempts to set attribute on self first
                setattr(self, param, value)
                # Tries a generic set_params method
            elif hasattr(self.model, "set_params"):
                self.model.set_params(**{param: value})
                # Tries to set the art attribute if it exists
            elif (
                hasattr(self.model, "model")
                and hasattr(self.model.model, "set_params")
                and param in self.model.model.get_params()
            ):
                self.model.model.set_params(**{param: value})
            else:
                raise ValueError(
                    "Parameter {} not found in \n {} or \n {}".format(
                        param,
                        self.model.model.get_params(),
                        self.model.__dict__.keys(),
                    ),
                )
            self.params.update({param: value})

    def load_from_string(self, filename: str) -> None:
        """
        Load a model from a pickle file.
        filename: the pickle file to load the model from
        model_type: the type of model to load
        """
        logger.debug("Loading model")
        # load the model
        model_type = self.model_type
        url = self.url
        path = self.path
        assert model_type is not None, "model_type must be specified"
        assert filename is not None, "filename must be specified"
        assert path is not None or url is not None, "path or url must be specified"
        if url is not None:
            # download model
            model_path = get_file(
                filename=filename,
                extract=False,
                path=path,
                url=url,
                verbose=True,
            )
            logging.info("Downloaded model from {} to {}".format(url, model_path))
        filename = os.path.join(path, filename)
        if model_type == "keras" or filename.endswith(".h5"):
            from tensorflow.keras.models import load_model as keras_load_model

            model = keras_load_model(filename)
        elif model_type == "torch" or model_type == "pytorch":
            from torch import load as torch_load

            model = torch_load(filename)
        elif model_type == "tf" or model_type == "tensorflow":
            from tensorflow.keras.models import load_model as tf_load_model

            model = tf_load_model(filename)
        elif (
            model_type == "tfv1" or model_type == "tensorflowv1" or model_type == "tf1"
        ):
            import tensorflow.compat.v1 as tfv1

            tfv1.disable_eager_execution()
            from tensorflow.keras.models import load_model as tf_load_model

            model = tf_load_model(filename)
        elif (
            model_type == "sklearn"
            or model_type == "pipeline"
            or model_type == "gridsearch"
            or model_type == "pickle"
        ):
            if path:
                filename = os.path.join(path, filename)
            with open(filename, "rb") as f:
                model = pickle.load(f)
        else:
            raise ValueError("Model type {} not supported".format(model_type))
        logger.info("Loaded model")
        return model

    def __call__(
        self,
        pipeline: dict = None,
        art: dict = None,
        fit=None,
        predict=None,
    ) -> None:
        """
        Load a model from a pickle file.
        filename: the pickle file to load the model from
        """
        if art is not None:
            if isinstance(art, dict):
                art_kwargs = art
                self.art = True
            elif isinstance(art, bool):
                art_kwargs = {}
        logger.debug("Loading model")
        if isinstance(self.model, (str, Path)):
            # load the model
            self.model = self.load_from_string(self.model)
            self.params["model"] = self.model
        else:
            logger.info("Model already in memory.")
        logger.info("Loaded model")
        if pipeline is not None:
            self.insert_sklearn_preprocessor(**pipeline)
        if self.classifier is True and art is True:
            self.model = self.initialize_art_classifier(**art_kwargs)
        elif self.classifier is False and art is True:
            self.model = self.initialize_art_regressor(**art_kwargs)
        if fit is not None:
            setattr(self, "fit_params", fit)
        if predict is not None:
            setattr(self, "predict_params", predict)
        return self

    def initialize_art_classifier(self, clip_values: tuple = None, **kwargs) -> None:
        """
        Initialize the classifier.
        """
        preprocessors = []
        postprocessors = []
        trainers = []
        transformers = []
        # Find defence types
        if clip_values is None:
            clip_values = self.clip_values
        if hasattr(self, "Defence"):
            self.params["Defence"].update(
                {"type": str(type(self.defence)).split(".")[-1].split("'")[0]},
            )
            if "art" and "preprocessor" in self.params["Defence"]["type"].lower():
                preprocessors.append(self.defence)
            elif "art" and "postprocessor" in self.params["Defence"]["type"].lower():
                postprocessors.append(self.defence)
            elif "art" and "trainer" in self.params["Defence"]["type"].lower():
                trainers.append(self.defence)
            elif "art" and "transformer" in self.params["Defence"]["type"].lower():
                transformers.append(self.defence)
            elif self.defence is not None:
                raise ValueError(
                    "defence type {} not supported".format(
                        self.params["Defence"]["type"],
                    ),
                )
        else:
            pass
        # Iinitialize model by type
        if isinstance(
            self.model,
            (
                PyTorchClassifier,
                TensorFlowV2Classifier,
                ScikitlearnClassifier,
                TensorFlowClassifier,
                KerasClassifier,
            ),
        ):
            self.model = self.model.model
        if self.model_type in ["pytorch", "torch", "pyt"]:
            model = PyTorchClassifier(
                self.model,
                preprocessing_defences=preprocessors,
                postprocessing_defences=postprocessors,
                clip_values=clip_values,
                **kwargs
            )
        elif self.model_type in ["keras"]:
            model = KerasClassifier(
                self.model,
                preprocessing_defences=preprocessors,
                postprocessing_defences=postprocessors,
                clip_values=clip_values,
                **kwargs
            )
        elif self.model_type in ["tensorflow", "tf", "tf1", "tfv1", "tensorflowv1"]:
            model = KerasClassifier(
                self.model,
                preprocessing_defences=preprocessors,
                postprocessing_defences=postprocessors,
                clip_values=clip_values,
                **kwargs
            )
        elif self.model_type in ["tf2", "tensorflow2", "tfv2", "tensorflowv2"]:
            model = KerasClassifier(
                self.model,
                preprocessing_defences=preprocessors,
                postprocessing_defences=postprocessors,
                clip_values=clip_values,
                **kwargs
            )
        elif self.model_type in [
            "sklearn",
            "pipeline",
            "gridsearch",
            "pickle",
            "scikit",
            "scikit-learn",
        ]:
            model = ScikitlearnClassifier(
                self.model,
                preprocessing_defences=preprocessors,
                postprocessing_defences=postprocessors,
                clip_values=clip_values,
                **kwargs
            )
        return model

    def insert_sklearn_preprocessor(
        self,
        name: str,
        preprocessor: Union[str, Path, dict],
        position: int,
    ):
        """
        Add a sklearn preprocessor to the experiment.
        :param name: name of the preprocessor
        :param preprocessor: preprocessor to add
        :param position: position to add preprocessor

        """
        if not isinstance(preprocessor, (str, Path, dict)):
            raise ValueError(
                "Preprocessor must be a string or a dictionary, not type {}".format(
                    type(preprocessor),
                ),
            )
        config_tuple = generate_tuple_from_yml(preprocessor)
        if "Pipeline" not in self.params:
            self.params["Pipeline"] = {}
        id_ = (
            my_hash(config_tuple)
            if isinstance(preprocessor, dict)
            else Path(preprocessor).name.split(".")[0]
        )
        preprocessor = generate_object_from_tuple(config_tuple)
<<<<<<< HEAD
        # TODO: Fix pipeline params
        # self.params['Pipeline'][name] = {'id':id_, "type": str(type(preprocessor)).split(".")[-1].split("'")[0], "params" : config_tuple[1], "position" : position}      
=======
        self.params["Pipeline"][name] = {
            "id": id_,
            "type": str(type(preprocessor)).split(".")[-1].split("'")[0],
            "params": config_tuple[1],
            "position": position,
        }
>>>>>>> 612a2047
        # If it's already a pipeline
        if isinstance(self.model, Pipeline):
            pipe = self.model
        elif hasattr(self.model, "model") and isinstance(self.model.model, Pipeline):
            pipe = self.model.model
        elif "art.estimators" in str(type(self.model)) and not isinstance(
            self.model.model,
            Pipeline,
        ):
            logger.warning(
                "Model is already an ART classifier. If Defence is not None, it will be ignored. ART defences are meant to be applied to the final sklearn model.",
            )
            pipe = Pipeline([("model", self.model.model)])
        elif isinstance(self.model, BaseEstimator) and not isinstance(
            self.model,
            Pipeline,
        ):
            pipe = Pipeline([("model", self.model)])
        else:
            raise ValueError(
                "Cannot make model type {} into a pipeline".format(type(self.model)),
            )
        new_model = deepcopy(pipe)
        assert isinstance(new_model, Pipeline)
        new_model.steps.insert(position, (name, preprocessor))
        self.model = new_model

    def insert_art_defence(self, defence: Union[str, Path, dict]):
        """
        Add a defence to the experiment.
        :param defence: defence to add
        """
        if not isinstance(defence, (str, Path, dict)):
            raise ValueError("Defence must be a string, Path or dict")
        defence_tuple = generate_tuple_from_yml(defence)
        if "Defence" not in self.params:
            self.params["Defence"] = {}
        id_ = (
            my_hash(defence_tuple)
            if isinstance(defence, dict)
            else Path(defence).name.split(".")[0]
        )
        self.params["Defence"] = {}
        self.params["Defence"]["name"] = defence_tuple[0].split(".")[-1]
        self.params["Defence"]["params"] = defence_tuple[1]
        self.params["Defence"]["id"] = id_
        try:
            self.defence = generate_object_from_tuple(defence_tuple)
        except TypeError as e:
            if "clip_values" in str(e):
                self.defence = generate_object_from_tuple(
                    defence_tuple,
                    self.clip_values,
                )
            elif "estimator" in str(e):
                self.defence = generate_object_from_tuple(defence_tuple, self.model)
            elif "classifier" in str(e):
                self.defence = generate_object_from_tuple(defence_tuple, self.model)
            else:
                raise e
        self.params["Defence"]["type"] = str(type(defence))
        if "preprocessor" in str(type(self.defence)):
            self.params["Defence"].update({"type": "preprocessor"})
        elif "postprocessor" in str(type(self.defence)):
            self.params["Defence"].update({"type": "postprocessor"})
        elif "trainer" in str(type(self.defence)):
            self.params["Defence"].update({"type": "trainer"})
        elif "transformer" in str(type(self.defence)):
            self.params["Defence"].update({"type": "transformer"})
        else:
            raise NotImplementedError(
                "Defence type {} not supported".format(type(self.defence)),
            )

    def initialize_art_regressor(self, **kwargs) -> None:
        preprocessors = []
        postprocessors = []
        trainers = []
        transformers = []
        # Find defence type
        if hasattr(self, "Defence"):

            if "preprocessor" in str(type(self.defence)):
                preprocessors.append(self.defence)
            elif "postprocessor" in str(type(self.defence)):
                postprocessors.append(self.defence)
            elif "trainer" in str(type(self.defence)):
                trainers.append(self.defence)
            elif "transformer" in str(type(self.defence)):
                transformers.append(self.defence)
            elif self.defence is not None:
                raise ValueError(
                    "defence type {} not supported".format(
                        self.params["Defence"]["type"],
                    ),
                )
        else:
            pass
        # Initialize model by type
        if self.model_type in ["sklearn", "scikit-learn", "scikit"]:
            model = ScikitlearnRegressor(
                model=self.model,
                preprocessing_defences=preprocessors,
                postprocessing_defences=postprocessors,
                **kwargs
            )
        else:
            raise ValueError("Model type {} not supported".format(self.model_type))
        return model

    def save_model(self, filename: str = None, path: str = None):
        """
        Saves the experiment to a pickle file or directory, depending on model type.
        """
        assert path or self.path is not None, "No path specified"
        if path:
            self.path = path
        else:
            path = self.path
        if not os.path.isdir(path):
            os.mkdir(path)
        if filename:
            self.filename = filename
        else:
            filename = self.filename
        if hasattr(self, "model") and hasattr(self.model, "save"):
            flag = False
            if filename.endswith(".pickle"):
                filename = filename[:-7]
                flag = True
            try:
                self.model.save(filename, path)
            except:  # noqa e722
                os.mkdir(os.path.join(path, filename))
                fullpath = os.path.join(path, filename)
                self.model.save(fullpath)
            if flag is True:
                filename = filename + ".pickle"
        else:
            with open(os.path.join(path, filename), "wb") as f:
                pickle.dump(self.model, f)
        print("Saved model to {}".format(os.path.join(path, filename)))
        return filename

    def fit(self, X_train: np.ndarray, y_train: np.ndarray = None, **kwargs) -> None:
        """
        Fits model.
        """
        if hasattr(self, "fit_params"):
            opts = self.fit_params
        else:
            opts = {}
        if self.is_fitted:
            logger.warning("Model is already fitted")
            self.time_dict = {"fit_time": np.nan}
        else:
            start = process_time()
            try:
                self.model.fit(X_train, y_train, **kwargs, **opts)
            except ValueError as e:
                if "y should be a 1d array" in str(e):
                    y_train = np.argmax(y_train, axis=1)
                    self.model.fit(X_train, y_train, **kwargs, **opts)
                else:
                    raise e
            end = process_time()
            self.time_dict = {"fit_time": end - start}
            self.is_fitted = True
        return None

    def predict(self, X_test: np.ndarray, pred_type: str = None) -> np.ndarray:
        if hasattr(self, "predict_params"):
            opts = self.predict_params
        else:
            opts = {}
        if pred_type == "proba":
            start = process_time()
            predictions = self.model.predict_proba(X_test, **opts)
        elif pred_type == "log":
            start = process_time()
            predictions = self.model.predict_log_proba(X_test, **opts)
        elif pred_type is None or pred_type == "decision":
            start = process_time()
            predictions = self.model.predict(X_test, **opts)
        else:
            raise ValueError("pred_type {} not supported".format(pred_type))
        end = process_time()
        if not hasattr(self, "time_dict"):
            self.time_dict = {}
            self.time_dict["fit_time"] = None
        self.time_dict["pred_time"] = end - start
        return predictions

    # TODO:
    # def transform(self, X_train, y_train = None):<|MERGE_RESOLUTION|>--- conflicted
+++ resolved
@@ -68,24 +68,20 @@
         self.url = url
         self.model = model
         self.clip_values = clip_values
-        
+
         self.classifier = classifier
         self.art = art if art else False
         self.defence = defence if defence is not None else None
         self.pipeline = pipeline if pipeline is not None else None
         self.fit_params = fit_params if fit_params is not None else {}
         self.predict_params = predict_params if predict_params is not None else {}
-<<<<<<< HEAD
         _ = dict(vars(self))
         self.params = _
-=======
-
->>>>>>> 612a2047
         if defence is not None:
             self.art = True
             self.insert_art_defence(defence)
         if pipeline is not None:
-           self.insert_sklearn_preprocessor(pipeline)
+            self.insert_sklearn_preprocessor(pipeline)
 
     def set_params(self, params: dict = None):
         """
@@ -336,17 +332,12 @@
             else Path(preprocessor).name.split(".")[0]
         )
         preprocessor = generate_object_from_tuple(config_tuple)
-<<<<<<< HEAD
-        # TODO: Fix pipeline params
-        # self.params['Pipeline'][name] = {'id':id_, "type": str(type(preprocessor)).split(".")[-1].split("'")[0], "params" : config_tuple[1], "position" : position}      
-=======
         self.params["Pipeline"][name] = {
             "id": id_,
             "type": str(type(preprocessor)).split(".")[-1].split("'")[0],
             "params": config_tuple[1],
             "position": position,
         }
->>>>>>> 612a2047
         # If it's already a pipeline
         if isinstance(self.model, Pipeline):
             pipe = self.model
