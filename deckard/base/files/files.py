import logging
from dataclasses import dataclass, field
from pathlib import Path
from typing import Dict
from copy import deepcopy
<<<<<<< HEAD
from omegaconf import DictConfig
import numpy as np
import pandas as pd
import yaml
=======
>>>>>>> 6cb0fceb

from ..utils import my_hash

logger = logging.getLogger(__name__)

__all__ = ["FileConfig"]


@dataclass
class FileConfig:
    reports: str = "reports"
    data_dir: str = "data"
    model_dir: str = "models"
    attack_dir = "attacks"
    name: str = None
    stage: str = None
    files: dict = field(default_factory=dict)

    def __init__(
        self,
        reports: str = "reports",
        data_dir: str = "data",
        model_dir: str = "models",
        attack_dir="attacks",
        attack_type: str = ".pkl",
        data_type: str = ".pkl",
        model_type: str = ".pkl",
        directory=None,
        stage=None,
        name=None,
        files={},
        **kwargs,
    ):
        """
        A class to manage the file system for an experiment.
        :param reports: The directory to store the reports. Default is "reports". If stage is not None, the reports will be stored in reports/stage/name.
        :param data_dir: The directory to store the data. Default is "data".
        :param model_dir: The directory to store the models. Default is "models".
        :param attack_dir: The directory to store the attacks. Default is "attacks".
        :param stage: The stage of the experiment. Default is None.
        :param name: The name of the experiment. Default is None.
        :param files: A dictionary of the files to be used. Default is an empty dictionary.
        :param directory: The directory to store the files. Default is None. If not None, all files will be stored in this directory.
        :param kwargs: Additional keyword arguments to be added to the files dictionary.
        :return: A FileConfig object.
        """
        # self._target_ = "deckard.base.files.FileConfig"
        needs = [reports, data_dir, model_dir, attack_dir]
        for need in needs:
            assert need is not None, f"Need to specify {need}"
        files.update(kwargs)
        self.reports = str(Path(reports).as_posix())
        self.data_dir = str(Path(data_dir).as_posix())
        self.model_dir = str(Path(model_dir).as_posix())
        self.attack_dir = str(Path(attack_dir).as_posix())
        self.data_type = data_type
        self.model_type = model_type
        self.attack_type = attack_type
        self.directory = (
            Path(directory).as_posix()
            if Path(directory).is_absolute()
            else Path(Path(), directory).as_posix()
        )
        self.name = name
        self.stage = stage
        self.files = files
        logger.debug(f"FileConfig init: {self.files}")

    def __call__(self):
        files = dict(self.get_filenames())
        return files

    def get_filenames(self):
        files = deepcopy(self.files)
        files = self._set_filenames(**files)
        return files

    def _set_filenames(self, **kwargs):
<<<<<<< HEAD
        name = kwargs.pop("name", self.name)
        stage = kwargs.pop("stage", self.stage)
        if isinstance(stage, DictConfig):
            stage = list(stage.keys())[0]
=======
        name = self.name
        stage = self.stage
>>>>>>> 6cb0fceb
        if hasattr(self, "files"):
            kwargs.update(self.files)
        files = dict(kwargs)
        new_files = {}
        directory = self.directory
        reports = self.reports
        data_dir = self.data_dir
        model_dir = self.model_dir
        attack_dir = self.attack_dir
        data_type = self.data_type
        model_type = self.model_type
        attack_type = self.attack_type
        reports = str(Path(directory, reports).as_posix())
        data_dir = str(Path(directory, data_dir).as_posix())
        model_dir = str(Path(directory, model_dir).as_posix())
        attack_dir = str(Path(directory, attack_dir).as_posix())
        if name is None and stage is None:
            path = Path(reports)
        elif name is not None and stage is None:
            path = Path(reports, name)
        elif name is None and stage is not None:
            path = Path(reports, stage)
        else:
            path = Path(reports, stage, name)
        for kwarg in files:
            name = files.get(kwarg)
            if "data_file" == kwarg:
                new_path = Path(data_dir, name)
                if new_path.suffix != data_type:
                    new_path = Path(data_dir, Path(name).stem + data_type)
                new_files[kwarg] = str(new_path.as_posix())
            elif "model_file" == kwarg:
                new_path = Path(model_dir, name)
                if new_path.suffix != model_type:
                    new_path = Path(model_dir, Path(name).stem + model_type)
                new_files[kwarg] = str(new_path.as_posix())
            elif "attack_file" == kwarg:
                new_path = Path(attack_dir, name)
                if new_path.suffix != attack_type:
                    new_path = Path(attack_dir, Path(name).stem + attack_type)
                new_files[kwarg] = str(new_path.as_posix())
            # elif "directory" == kwarg:
            #     new_path = Path(name)
            #     new_files[kwarg] = str(new_path.as_posix())
            # elif "name" == kwarg or "stage" == kwarg:
            #     continue
            # elif "_type" in kwarg:
            #     continue
            # elif "_dir" in kwarg:
            #     continue
            elif "report_dir" == kwarg:
                continue
            else:
                new_path = Path(path, name)
                full_path = str(Path(new_path).as_posix())
                new_files[kwarg] = full_path
                new_files[kwarg] = str(new_path.as_posix())
        return new_files

    def check_status(self) -> Dict[str, bool]:
        """Check the status of the files.
        :return: A dictionary of the files and whether or not they exist.
        """
        bools = {}
        files = self()
        for filename in files:
            file = files[filename]
            bools[filename] = Path(file).exists()
        return bools

<<<<<<< HEAD
    def load(self) -> Dict[str, Any]:
        """Load the files from the file system.
        :return: A dictionary of the loaded files.
        """
        contents = {}
        files = self()
        for filename in files:
            file = files[filename]
            logger.info(f"Loading {filename} from {file}")
            if file is not None and Path(file).is_file():
                suffix = Path(file).suffix
                if suffix in ".json":
                    with open(file, "r") as f:
                        try:
                            new_path = json.load(f)
                        except json.decoder.JSONDecodeError:
                            logger.warning(
                                f"Could not load {filename} from {file}. Deleting file.",
                            )
                            Path(file).unlink()
                elif suffix in ".csv":
                    new_path = pd.read_csv(file)
                    new_path = new_path.to_numpy()
                elif suffix in ".npy":
                    new_path = np.load(file)
                elif suffix in ".pkl" or suffix in ".pickle":
                    with open(file, "rb") as f:
                        new_path = pickle.load(f)
                elif suffix in ".npz":
                    new_path = np.load(file)
                elif suffix in ".txt":
                    with open(file, "r") as f:
                        f.read()
                        new_path = f
                elif suffix in ".yaml":
                    with open(file, "r") as f:
                        new_path = yaml.load(f, Loader=yaml.FullLoader)
                elif suffix in ".db":
                    raise NotImplementedError(
                        f"File type not supported: {Path(file).suffix}. You can add support for this file type by adding a new if statement to the load method of the FileConfig class in {__file__}.",
                    )
                elif suffix in ".h5":
                    import tensorflow as tf

                    new_path = tf.keras.models.load_model(file)
                elif suffix in [".pt", ".pth"]:
                    import torch

                    new_path = torch.load(file)
                else:
                    raise NotImplementedError(
                        f"File type not supported: {Path(file).suffix}. You can add support for this file type by adding a new if statement to the load method of the FileConfig class in {__file__}.",
                    )
                if str(filename).endswith("_file"):
                    filename = filename.split("_file")[0]
                contents[filename] = new_path
            else:
                pass
        return contents

    def get_path(self):
        """Get the path to the file.
        :param stage: The stage of the experiment.
        :param name: The name of the experiment.
        :return: The path to the file.
        """
        files = self()
        return files["reports"]

    def save(self, **kwargs) -> List[str]:
        """
        Saves files to disk. Returns a list of the files saved.
        :param kwargs: The files to save. The key is the name of the file, and the value is the content to save.
        :return: A list of the files saved.
        """
        files = self()
        outputs = {}
        filenames = list(files.keys())
        for file in filenames:
            if file not in kwargs:
                files.pop(file)
        assert (
            kwargs.keys() == files.keys()
        ), f"Expected {files.keys()}, but got {kwargs.keys()}."
        for name in files:
            file = files[name]
            contents = kwargs[name]
            logger.info(f"Saving {name} to {file}.")
            if isinstance(contents, np.ndarray):
                logger.warning("Converting numpy array to list before saving to json.")
                contents = contents.tolist()
            elif isinstance(contents, pd.DataFrame):
                logger.warning(
                    "Converting pandas DataFrame to list before saving to json.",
                )
                contents = contents.to_dict(orient="records")
            elif isinstance(contents, pd.Series):
                logger.warning(
                    "Converting pandas Series to list before saving to json.",
                )
                contents = contents.to_dict(orient="records")
            elif isinstance(contents, (list, str, int, float, bool, type(None))):
                pass
            elif isinstance(contents, dict):
                contents = to_dict(contents)
            else:
                raise ValueError(
                    f"Contents of type {type(contents)} cannot be saved to json.",
                )
            suffix = str(Path(file).suffix)
            Path(file).parent.mkdir(parents=True, exist_ok=True)
            if suffix in ".json":
                contents = eval(str(contents))
                with open(file, "w") as f:
                    json.dump(contents, f)

            elif suffix in ".csv":
                pd.DataFrame(contents).to_csv(file, index=False)
            elif suffix in ".npy":
                np.save(file, contents)
            elif suffix in ".pkl" or ".pickle":
                with open(file, "wb") as f:
                    pickle.dump(contents, f)
            elif suffix in ".npz":
                np.savez(file, **contents)
            elif suffix in ".txt":
                with open(file, "w") as f:
                    f.write(contents)
            elif suffix in [".yml", ".yaml"]:
                contents = eval(json.dumps(contents))
                yaml.dump(contents, file)
            elif suffix in ".db":
                raise NotImplementedError(
                    f"File type not supported: {Path(file).suffix}. You can add support for this file type by adding a new if statement to the save method of the FileConfig class in {__file__}.",
                )
            elif file in ".h5":
                import tensorflow as tf

                tf.keras.models.save_model(contents, file)
            elif suffix in [".pt", ".pth"]:
                import torch

                torch.save(contents, file)
            else:
                raise NotImplementedError(
                    f"File type not supported: {Path(file).suffix}. You can add support for this file type by adding a new if statement to the save method of the FileConfig class in {__file__}.",
                )
            assert Path(file).exists(), f"File {file} was not saved."
            outputs[name] = file
        return outputs

=======
>>>>>>> 6cb0fceb
    def __hash__(self):
        return int(my_hash(self), 16)<|MERGE_RESOLUTION|>--- conflicted
+++ resolved
@@ -3,13 +3,6 @@
 from pathlib import Path
 from typing import Dict
 from copy import deepcopy
-<<<<<<< HEAD
-from omegaconf import DictConfig
-import numpy as np
-import pandas as pd
-import yaml
-=======
->>>>>>> 6cb0fceb
 
 from ..utils import my_hash
 
@@ -88,15 +81,8 @@
         return files
 
     def _set_filenames(self, **kwargs):
-<<<<<<< HEAD
-        name = kwargs.pop("name", self.name)
-        stage = kwargs.pop("stage", self.stage)
-        if isinstance(stage, DictConfig):
-            stage = list(stage.keys())[0]
-=======
         name = self.name
         stage = self.stage
->>>>>>> 6cb0fceb
         if hasattr(self, "files"):
             kwargs.update(self.files)
         files = dict(kwargs)
@@ -167,159 +153,5 @@
             bools[filename] = Path(file).exists()
         return bools
 
-<<<<<<< HEAD
-    def load(self) -> Dict[str, Any]:
-        """Load the files from the file system.
-        :return: A dictionary of the loaded files.
-        """
-        contents = {}
-        files = self()
-        for filename in files:
-            file = files[filename]
-            logger.info(f"Loading {filename} from {file}")
-            if file is not None and Path(file).is_file():
-                suffix = Path(file).suffix
-                if suffix in ".json":
-                    with open(file, "r") as f:
-                        try:
-                            new_path = json.load(f)
-                        except json.decoder.JSONDecodeError:
-                            logger.warning(
-                                f"Could not load {filename} from {file}. Deleting file.",
-                            )
-                            Path(file).unlink()
-                elif suffix in ".csv":
-                    new_path = pd.read_csv(file)
-                    new_path = new_path.to_numpy()
-                elif suffix in ".npy":
-                    new_path = np.load(file)
-                elif suffix in ".pkl" or suffix in ".pickle":
-                    with open(file, "rb") as f:
-                        new_path = pickle.load(f)
-                elif suffix in ".npz":
-                    new_path = np.load(file)
-                elif suffix in ".txt":
-                    with open(file, "r") as f:
-                        f.read()
-                        new_path = f
-                elif suffix in ".yaml":
-                    with open(file, "r") as f:
-                        new_path = yaml.load(f, Loader=yaml.FullLoader)
-                elif suffix in ".db":
-                    raise NotImplementedError(
-                        f"File type not supported: {Path(file).suffix}. You can add support for this file type by adding a new if statement to the load method of the FileConfig class in {__file__}.",
-                    )
-                elif suffix in ".h5":
-                    import tensorflow as tf
-
-                    new_path = tf.keras.models.load_model(file)
-                elif suffix in [".pt", ".pth"]:
-                    import torch
-
-                    new_path = torch.load(file)
-                else:
-                    raise NotImplementedError(
-                        f"File type not supported: {Path(file).suffix}. You can add support for this file type by adding a new if statement to the load method of the FileConfig class in {__file__}.",
-                    )
-                if str(filename).endswith("_file"):
-                    filename = filename.split("_file")[0]
-                contents[filename] = new_path
-            else:
-                pass
-        return contents
-
-    def get_path(self):
-        """Get the path to the file.
-        :param stage: The stage of the experiment.
-        :param name: The name of the experiment.
-        :return: The path to the file.
-        """
-        files = self()
-        return files["reports"]
-
-    def save(self, **kwargs) -> List[str]:
-        """
-        Saves files to disk. Returns a list of the files saved.
-        :param kwargs: The files to save. The key is the name of the file, and the value is the content to save.
-        :return: A list of the files saved.
-        """
-        files = self()
-        outputs = {}
-        filenames = list(files.keys())
-        for file in filenames:
-            if file not in kwargs:
-                files.pop(file)
-        assert (
-            kwargs.keys() == files.keys()
-        ), f"Expected {files.keys()}, but got {kwargs.keys()}."
-        for name in files:
-            file = files[name]
-            contents = kwargs[name]
-            logger.info(f"Saving {name} to {file}.")
-            if isinstance(contents, np.ndarray):
-                logger.warning("Converting numpy array to list before saving to json.")
-                contents = contents.tolist()
-            elif isinstance(contents, pd.DataFrame):
-                logger.warning(
-                    "Converting pandas DataFrame to list before saving to json.",
-                )
-                contents = contents.to_dict(orient="records")
-            elif isinstance(contents, pd.Series):
-                logger.warning(
-                    "Converting pandas Series to list before saving to json.",
-                )
-                contents = contents.to_dict(orient="records")
-            elif isinstance(contents, (list, str, int, float, bool, type(None))):
-                pass
-            elif isinstance(contents, dict):
-                contents = to_dict(contents)
-            else:
-                raise ValueError(
-                    f"Contents of type {type(contents)} cannot be saved to json.",
-                )
-            suffix = str(Path(file).suffix)
-            Path(file).parent.mkdir(parents=True, exist_ok=True)
-            if suffix in ".json":
-                contents = eval(str(contents))
-                with open(file, "w") as f:
-                    json.dump(contents, f)
-
-            elif suffix in ".csv":
-                pd.DataFrame(contents).to_csv(file, index=False)
-            elif suffix in ".npy":
-                np.save(file, contents)
-            elif suffix in ".pkl" or ".pickle":
-                with open(file, "wb") as f:
-                    pickle.dump(contents, f)
-            elif suffix in ".npz":
-                np.savez(file, **contents)
-            elif suffix in ".txt":
-                with open(file, "w") as f:
-                    f.write(contents)
-            elif suffix in [".yml", ".yaml"]:
-                contents = eval(json.dumps(contents))
-                yaml.dump(contents, file)
-            elif suffix in ".db":
-                raise NotImplementedError(
-                    f"File type not supported: {Path(file).suffix}. You can add support for this file type by adding a new if statement to the save method of the FileConfig class in {__file__}.",
-                )
-            elif file in ".h5":
-                import tensorflow as tf
-
-                tf.keras.models.save_model(contents, file)
-            elif suffix in [".pt", ".pth"]:
-                import torch
-
-                torch.save(contents, file)
-            else:
-                raise NotImplementedError(
-                    f"File type not supported: {Path(file).suffix}. You can add support for this file type by adding a new if statement to the save method of the FileConfig class in {__file__}.",
-                )
-            assert Path(file).exists(), f"File {file} was not saved."
-            outputs[name] = file
-        return outputs
-
-=======
->>>>>>> 6cb0fceb
     def __hash__(self):
         return int(my_hash(self), 16)