import logging

from typing import Literal
from dataclasses import dataclass, field
from pathlib import Path
import numpy as np
from sklearn.datasets import (
    make_classification,
    make_regression,
    make_blobs,
    make_moons,
    make_circles,
)
from art.utils import load_mnist, load_cifar10, load_diabetes, to_categorical
from ..utils import my_hash

__all__ = [
    "SklearnDataGenerator",
    "TorchDataGenerator",
    "KerasDataGenerator",
    "DataGenerator",
]
logger = logging.getLogger(__name__)

SKLEARN_DATASETS = [
    "classification",
    "regression",
    "blobs",
    "moons",
    "circles",
<<<<<<< HEAD
    "biclusters",
=======
>>>>>>> 6cb0fceb
]


@dataclass
class SklearnDataGenerator:
    name: Literal[
        "classification",
        "regression",
        "blobs",
        "moons",
        "circles",
        "biclusters",
    ] = "classification"
    kwargs: dict = field(default_factory=dict)

    def __init__(self, name, **kwargs):
        logger.info(
            f"Instantiating {self.__class__.__name__} with name={name} and kwargs={kwargs}",
        )
        self.name = name
        self.kwargs = {k: v for k, v in kwargs.items() if v is not None}

    def __call__(self):
        if self.name in "classification":
            X, y = make_classification(**self.kwargs)
        elif self.name in "regression":
            X, y = make_regression(**self.kwargs)
        elif self.name in "blobs":
            X, y = make_blobs(**self.kwargs)
        elif self.name in "moons":
            X, y = make_moons(**self.kwargs)
        elif self.name in "circles":
            X, y = make_circles(**self.kwargs)
        else:  # pragma: no cover
            raise ValueError(f"Unknown dataset name {self.name}")
        return [X, y]

    def __hash__(self):
        return int(my_hash(self), 16)


TORCH_DATASETS = ["torch_mnist", "torch_cifar10", "torch_diabetes", "torch_cifar100"]


@dataclass
class TorchDataGenerator:
    name: Literal[
        "torch_mnist",
        "torch_cifar10",
        "torch_diabetes",
        "torch_cifar100",
    ] = "torch_mnist"
    path = None
    kwargs: dict = field(default_factory=dict)

    def __init__(self, name, path=None, **kwargs):
        logger.info(
            f"Instantiating {self.__class__.__name__} with name={name} and kwargs={kwargs}",
        )
        self.name = name
        self.path = path
        self.kwargs = {k: v for k, v in kwargs.items() if v is not None}

    def __call__(self):
        if self.name == "torch_mnist":
            (X_train, y_train), (X_test, y_test), _, _ = load_mnist()
            # Append train and test data to create
            X_train = np.transpose(X_train, (0, 3, 1, 2)).astype(np.float32)
            X_test = np.transpose(X_test, (0, 3, 1, 2)).astype(np.float32)
            X = np.concatenate((X_train, X_test))
            y = np.concatenate((y_train, y_test))
        elif self.name == "torch_cifar10" or self.name == "torch_cifar":
            (X_train, y_train), (X_test, y_test), _, _ = load_cifar10()
            # Append train and test data to create
            X_train = np.transpose(X_train, (0, 3, 1, 2)).astype(np.float32)
            X_test = np.transpose(X_test, (0, 3, 1, 2)).astype(np.float32)
            X = np.concatenate((X_train, X_test))
            y = np.concatenate((y_train, y_test))
        elif self.name == "torch_diabetes":
            (X_train, y_train), (X_test, y_test), _, _ = load_diabetes()
            X = np.concatenate((X_train, X_test))
            y = np.concatenate((y_train, y_test))
        elif self.name == "torch_cifar100":
            try:
                from torchvision.datasets import CIFAR100
                from torchvision import transforms
<<<<<<< HEAD
            except ImportError:
                raise ImportError("Please install torchvision to use CIFAR100")
            if self.path is None:
=======
            except ImportError:  # pragma: no cover
                raise ImportError("Please install torchvision to use CIFAR100")
            if self.path is None:  # pragma: no cover
>>>>>>> 6cb0fceb
                raise ValueError(
                    f"path attribute must be specified for dataset: {self.name}.",
                )
            original_filename = Path(self.path, self.name, f"{self.name}.npz")
            Path(original_filename.parent).mkdir(parents=True, exist_ok=True)
            if not original_filename.exists():
                train_set = CIFAR100(
                    Path(self.path, self.name),
                    train=True,
                    download=True,
                    transform=transforms.ToTensor(),
                )
                test_set = CIFAR100(
                    Path(self.path, self.name),
                    train=False,
                    download=True,
                    transform=transforms.ToTensor(),
                )
<<<<<<< HEAD
                # lambda function to turn each image, label into an np.array
                X_ = lambda x: np.array(x[0])  # noqa E731
                y_ = lambda x: np.array(x[1])  # noqa E731
=======

                def X_(x):
                    return np.array(x[0])

                def y_(X):
                    return np.array(X[1])

>>>>>>> 6cb0fceb
                X_train = np.array(list(map(X_, train_set)))
                y_train = np.array(list(map(y_, train_set)))
                X_test = np.array(list(map(X_, test_set)))
                y_test = np.array(list(map(y_, test_set)))
                y_train = to_categorical(y_train, 100)
                y_test = to_categorical(y_test, 100)
                X = np.concatenate((X_train, X_test))
                y = np.concatenate((y_train, y_test))
                np.savez(file=original_filename.as_posix(), X=X, y=y)
            else:
                dict_ = np.load(original_filename.as_posix())
                X = dict_["X"]
                y = dict_["y"]
<<<<<<< HEAD

        else:
=======
        else:  # pragma: no cover
>>>>>>> 6cb0fceb
            raise ValueError(f"Unknown dataset name {self.name}")
        return [X, y]

    def __hash__(self):
        return int(my_hash(self), 16)


KERAS_DATASETS = ["keras_mnist", "keras_cifar10", "mnist", "cifar10", "diabetes"]


@dataclass
class KerasDataGenerator:
    name: Literal["mnist", "cifar10", "diabetes"] = "mnist"
    kwargs: dict = field(default_factory=dict)

    def __init__(self, name, **kwargs):
        logger.info(
            f"Instantiating {self.__class__.__name__} with name={name} and kwargs={kwargs}",
        )
        self.name = name
        self.kwargs = {k: v for k, v in kwargs.items() if v is not None}

    def __call__(self):
        if "cifar" in self.name:
            (X_train, y_train), (X_test, y_test), _, _ = load_cifar10()
            X = np.concatenate((X_train, X_test))
            y = np.concatenate((y_train, y_test))
        elif "mnist" in self.name:
            (X_train, y_train), (X_test, y_test), _, _ = load_mnist()
            X = np.concatenate((X_train, X_test))
            y = np.concatenate((y_train, y_test))
        elif "diabetes" in self.name:
            (X_train, y_train), (X_test, y_test), _, _ = load_diabetes()
            X = np.concatenate((X_train, X_test))
            y = np.concatenate((y_train, y_test))
<<<<<<< HEAD
        else:
=======
        else:  # pragma: no cover
>>>>>>> 6cb0fceb
            raise ValueError(f"Unknown dataset name {self.name}")
        return [X, y]

    def __hash__(self):
        return int(my_hash(self), 16)


ALL_DATASETS = []
ALL_DATASETS.extend(SKLEARN_DATASETS)
ALL_DATASETS.extend(TORCH_DATASETS)
ALL_DATASETS.extend(SKLEARN_DATASETS)
ALL_DATASETS.extend(KERAS_DATASETS)


@dataclass
class DataGenerator:
    name: str = "classification"
    kwargs: dict = field(default_factory=dict)

    def __init__(self, name, **kwargs):
        self.name = name
        self.kwargs = {k: v for k, v in kwargs.items() if v is not None}

    def __call__(self):
        if self.name in SKLEARN_DATASETS:
            return SklearnDataGenerator(self.name, **self.kwargs)()
        elif self.name in TORCH_DATASETS:
            return TorchDataGenerator(self.name, **self.kwargs)()
        elif self.name in KERAS_DATASETS:
            return KerasDataGenerator(self.name, **self.kwargs)()
        else:  # pragma: no cover
            raise ValueError(
                f"Invalid name {self.name}. Please choose from {ALL_DATASETS}",
            )

    def __hash__(self):
        return int(my_hash(self), 16)<|MERGE_RESOLUTION|>--- conflicted
+++ resolved
@@ -28,10 +28,6 @@
     "blobs",
     "moons",
     "circles",
-<<<<<<< HEAD
-    "biclusters",
-=======
->>>>>>> 6cb0fceb
 ]
 
 
@@ -118,15 +114,9 @@
             try:
                 from torchvision.datasets import CIFAR100
                 from torchvision import transforms
-<<<<<<< HEAD
-            except ImportError:
-                raise ImportError("Please install torchvision to use CIFAR100")
-            if self.path is None:
-=======
             except ImportError:  # pragma: no cover
                 raise ImportError("Please install torchvision to use CIFAR100")
             if self.path is None:  # pragma: no cover
->>>>>>> 6cb0fceb
                 raise ValueError(
                     f"path attribute must be specified for dataset: {self.name}.",
                 )
@@ -145,11 +135,6 @@
                     download=True,
                     transform=transforms.ToTensor(),
                 )
-<<<<<<< HEAD
-                # lambda function to turn each image, label into an np.array
-                X_ = lambda x: np.array(x[0])  # noqa E731
-                y_ = lambda x: np.array(x[1])  # noqa E731
-=======
 
                 def X_(x):
                     return np.array(x[0])
@@ -157,7 +142,6 @@
                 def y_(X):
                     return np.array(X[1])
 
->>>>>>> 6cb0fceb
                 X_train = np.array(list(map(X_, train_set)))
                 y_train = np.array(list(map(y_, train_set)))
                 X_test = np.array(list(map(X_, test_set)))
@@ -171,12 +155,7 @@
                 dict_ = np.load(original_filename.as_posix())
                 X = dict_["X"]
                 y = dict_["y"]
-<<<<<<< HEAD
-
-        else:
-=======
-        else:  # pragma: no cover
->>>>>>> 6cb0fceb
+        else:  # pragma: no cover
             raise ValueError(f"Unknown dataset name {self.name}")
         return [X, y]
 
@@ -212,11 +191,7 @@
             (X_train, y_train), (X_test, y_test), _, _ = load_diabetes()
             X = np.concatenate((X_train, X_test))
             y = np.concatenate((y_train, y_test))
-<<<<<<< HEAD
-        else:
-=======
-        else:  # pragma: no cover
->>>>>>> 6cb0fceb
+        else:  # pragma: no cover
             raise ValueError(f"Unknown dataset name {self.name}")
         return [X, y]
 
