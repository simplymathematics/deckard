--- conflicted
+++ resolved
@@ -252,13 +252,6 @@
             return TorchDataGenerator(self.name, **self.kwargs)()
         elif self.name in KERAS_DATASETS:
             return KerasDataGenerator(self.name, **self.kwargs)()
-        elif isinstance(self.name, str) and Path(self.name).exists():
-            return SklearnDataGenerator(self.name, **self.kwargs)()
-<<<<<<< HEAD
-        elif url(self.name):
-            return SklearnDataGenerator(self.name, **self.kwargs)()
-=======
->>>>>>> 9b1de2f4
         else:  # pragma: no cover
             raise ValueError(
                 f"Invalid name {self.name}. Please choose from {ALL_DATASETS}",
