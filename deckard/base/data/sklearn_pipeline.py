import logging
from typing import Union
from omegaconf import OmegaConf
from hydra.utils import instantiate
from dataclasses import dataclass, field
from copy import deepcopy
from ..utils import my_hash

__all__ = ["SklearnDataPipelineStage", "SklearnDataPipeline"]
logger = logging.getLogger(__name__)


@dataclass
class SklearnDataPipelineStage:
    name: str
    kwargs: dict = field(default_factory=dict)

    def __init__(self, name, **kwargs):
        logger.info(
            f"Instantiating {self.__class__.__name__} with name={name} and kwargs={kwargs}",
        )
        self.name = name
        self.kwargs = kwargs

    def __hash__(self):
        return int(my_hash(self), 16)

    def __call__(self, X_train, X_test, y_train, y_test):
        name = self.kwargs.pop("_target_", self.name)
        dict_ = {"_target_": name}
        dict_.update(**self.kwargs)
        obj = instantiate(dict_)
        X_train = obj.fit(X_train).transform(X_train)
        X_test = obj.transform(X_test)
        return X_train, X_test, y_train, y_test


@dataclass
class SklearnDataPipeline:
    pipeline: Union[dict, None] = field(default_factory=dict)

    def __init__(self, **kwargs):
        pipe = kwargs.pop("pipeline", {})
        pipe.update(**kwargs)
        for stage in pipe:
<<<<<<< HEAD
            if isinstance(pipe[stage], DictConfig):
                pipe[stage] = OmegaConf.to_container(pipe[stage], resolve=True)
                name = pipe[stage].pop("name", pipe[stage].pop("_target_", stage))
                pipe[stage] = SklearnDataPipelineStage(name, **pipe[stage])
            elif is_dataclass(pipe[stage]):
                pipe[stage] = asdict(pipe[stage])
                name = pipe[stage].pop("name", pipe[stage].pop("_target_", stage))
                pipe[stage] = SklearnDataPipelineStage(name, **pipe[stage])
            elif isinstance(pipe[stage], dict):
                name = pipe[stage].pop("name", pipe[stage].pop("_target_", stage))
                pipe[stage] = SklearnDataPipelineStage(name, **pipe[stage])
            elif isinstance(pipe[stage], SklearnDataPipelineStage):
                pass
            else:
                assert hasattr(
                    pipe[stage],
                    "transform",
                ), f"Pipeline stage must be a SklearnDataPipelineStage, dict, or have a transform methods. Got {type(pipe[stage])}"
=======
            pipe[stage] = OmegaConf.to_container(pipe[stage], resolve=True)
            name = pipe[stage].pop("name", pipe[stage].pop("_target_", stage))
            pipe[stage] = SklearnDataPipelineStage(name, **pipe[stage])
>>>>>>> 6cb0fceb
        self.pipeline = pipe

    def __getitem__(self, key):
        return self.pipeline[key]

    def __len__(self):
        return len(self.pipeline)

    def __hash__(self):
        return int(my_hash(self), 16)

    def __iter__(self):
        return iter(self.pipeline)

    def __call__(self, X_train, X_test, y_train, y_test):
        logger.info(
            "Calling SklearnDataPipeline with pipeline={}".format(self.pipeline),
        )
        pipeline = deepcopy(self.pipeline)
        for stage in pipeline:
            transformer = pipeline[stage]
<<<<<<< HEAD
            if isinstance(transformer, SklearnDataPipelineStage):
                X_train, X_test, y_train, y_test = transformer(
                    X_train,
                    X_test,
                    y_train,
                    y_test,
                )
            else:
                X_train = transformer.fit(X_train).transform(X_train)
                X_test = transformer.transform(X_test)
=======
            X_train, X_test, y_train, y_test = transformer(
                X_train,
                X_test,
                y_train,
                y_test,
            )
>>>>>>> 6cb0fceb
        return [X_train, X_test, y_train, y_test]<|MERGE_RESOLUTION|>--- conflicted
+++ resolved
@@ -43,30 +43,9 @@
         pipe = kwargs.pop("pipeline", {})
         pipe.update(**kwargs)
         for stage in pipe:
-<<<<<<< HEAD
-            if isinstance(pipe[stage], DictConfig):
-                pipe[stage] = OmegaConf.to_container(pipe[stage], resolve=True)
-                name = pipe[stage].pop("name", pipe[stage].pop("_target_", stage))
-                pipe[stage] = SklearnDataPipelineStage(name, **pipe[stage])
-            elif is_dataclass(pipe[stage]):
-                pipe[stage] = asdict(pipe[stage])
-                name = pipe[stage].pop("name", pipe[stage].pop("_target_", stage))
-                pipe[stage] = SklearnDataPipelineStage(name, **pipe[stage])
-            elif isinstance(pipe[stage], dict):
-                name = pipe[stage].pop("name", pipe[stage].pop("_target_", stage))
-                pipe[stage] = SklearnDataPipelineStage(name, **pipe[stage])
-            elif isinstance(pipe[stage], SklearnDataPipelineStage):
-                pass
-            else:
-                assert hasattr(
-                    pipe[stage],
-                    "transform",
-                ), f"Pipeline stage must be a SklearnDataPipelineStage, dict, or have a transform methods. Got {type(pipe[stage])}"
-=======
             pipe[stage] = OmegaConf.to_container(pipe[stage], resolve=True)
             name = pipe[stage].pop("name", pipe[stage].pop("_target_", stage))
             pipe[stage] = SklearnDataPipelineStage(name, **pipe[stage])
->>>>>>> 6cb0fceb
         self.pipeline = pipe
 
     def __getitem__(self, key):
@@ -88,23 +67,10 @@
         pipeline = deepcopy(self.pipeline)
         for stage in pipeline:
             transformer = pipeline[stage]
-<<<<<<< HEAD
-            if isinstance(transformer, SklearnDataPipelineStage):
-                X_train, X_test, y_train, y_test = transformer(
-                    X_train,
-                    X_test,
-                    y_train,
-                    y_test,
-                )
-            else:
-                X_train = transformer.fit(X_train).transform(X_train)
-                X_test = transformer.transform(X_test)
-=======
             X_train, X_test, y_train, y_test = transformer(
                 X_train,
                 X_test,
                 y_train,
                 y_test,
             )
->>>>>>> 6cb0fceb
         return [X_train, X_test, y_train, y_test]