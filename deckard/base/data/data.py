--- conflicted
+++ resolved
@@ -92,7 +92,6 @@
         if filename is not None and Path(filename).exists():
             result = self.load(filename)
         else:
-<<<<<<< HEAD
             if self.generate is not None:
                 result = self.generate()
                 if len(result) == 2:
@@ -109,27 +108,6 @@
                 if len(result) == 2:
                     result = self.sample(*result)
                 assert len(result) == 4
-=======
-            result = self.load(self.name)
-            if isinstance(result, list) and len(result) == 2:
-                result = self.sample(*result)
-            elif isinstance(result, DataFrame) and self.target is not None:
-                if not isinstance(result, DataFrame):
-                    result = DataFrame(result)
-                assert (
-                    self.target in result
-                ), f"Target {self.target} not in data with columns {result.columns}"
-                y = result[self.target]
-                if isinstance(result, DataFrame):
-                    X = result.drop(self.target, axis=1)
-                else:
-                    X = result[~self.target]
-                result = self.sample(X, y)
-            else:
-                assert len(result) == 4
-        if self.sklearn_pipeline is not None:
-            result = self.sklearn_pipeline(*result)
->>>>>>> 068e110b
         return result
 
     def load(self, filename) -> DataFrame:
