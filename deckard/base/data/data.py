--- conflicted
+++ resolved
@@ -4,17 +4,10 @@
 from dataclasses import dataclass, field
 from pathlib import Path
 from typing import Union
-<<<<<<< HEAD
-from validators import url
-import numpy as np
-from pandas import DataFrame, read_csv, Series
-from omegaconf import OmegaConf
-=======
 import numpy as np
 from pandas import DataFrame, read_csv, Series
 from omegaconf import OmegaConf
 from validators import url
->>>>>>> 9b1de2f4
 from ..utils import my_hash
 from .generator import DataGenerator
 from .sampler import SklearnDataSampler
@@ -35,11 +28,7 @@
     )
     target: Union[str, None] = None
     name: Union[str, None] = None
-<<<<<<< HEAD
-    drop : list = field(default_factory=list)
-=======
     drop: list = field(default_factory=list)
->>>>>>> 9b1de2f4
 
     def __init__(
         self,
@@ -48,12 +37,8 @@
         sample: SklearnDataSampler = None,
         sklearn_pipeline: SklearnDataPipeline = None,
         target: str = None,
-<<<<<<< HEAD
-        drop: list = None,
-=======
         drop: list = [],
         **kwargs,
->>>>>>> 9b1de2f4
     ):
         """Initialize the data object. If the data is generated, then generate the data and sample it. If the data is loaded, then load the data and sample it.
 
@@ -81,10 +66,6 @@
         else:
             self.sample = SklearnDataSampler()
         if sklearn_pipeline is not None:
-<<<<<<< HEAD
-            
-=======
->>>>>>> 9b1de2f4
             sklearn_pipeline = OmegaConf.to_container(
                 OmegaConf.create(sklearn_pipeline),
             )
@@ -122,14 +103,6 @@
             assert self.target is not None, "Target is not specified"
             y = result[self.target]
             X = result.drop(self.target, axis=1)
-<<<<<<< HEAD
-            if self.drop is not None:
-                X = X.drop(self.drop, axis=1)
-        else:
-            if self.drop is not None:
-                X = DataFrame(X).drop(self.drop, axis=1)
-        result = [X, y]
-=======
             if self.drop != []:
                 X = X.drop(self.drop, axis=1)
             X = X.to_numpy()
@@ -140,16 +113,11 @@
                 raise ValueError(
                     f"Drop is not supported for non-DataFrame data. Data is type {type(result)}",
                 )
->>>>>>> 9b1de2f4
         if len(result) == 2:
             result = self.sample(*result)
         assert (
             len(result) == 4
         ), f"Data is not generated: {self.name} {result}. Length: {len(result)},"
-<<<<<<< HEAD
-        
-=======
->>>>>>> 9b1de2f4
         if self.sklearn_pipeline is not None:
             result = self.sklearn_pipeline(*result)
         return result
@@ -234,16 +202,9 @@
         :param filename: str
         :return: list
         """
-<<<<<<< HEAD
-        result_dict = {}
-        if data_file is not None and Path(data_file).exists() and not url(data_file):
-            data = self.load(data_file)
-            assert len(data) == 4, f"Some data is missing: {self.name}"
-=======
         if Path(self.name).is_file() or url(self.name):
             new_data_file = data_file
             data_file = self.name
->>>>>>> 9b1de2f4
         else:
             new_data_file = data_file
         result_dict = {}
