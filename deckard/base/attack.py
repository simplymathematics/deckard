import logging
import os
from pathlib import Path
from time import process_time
from typing import Union

from .parse import generate_tuple_from_yml, generate_object_from_tuple
from pandas import DataFrame

from .data import Data
from .experiment import Experiment
from .hashable import my_hash
from .model import Model

ART_NUMPY_DTYPE = "float32"

logger = logging.getLogger(__name__)


class AttackExperiment(Experiment):
    """ """

    def __init__(
        self,
        data: Data,
        model: Model,
        attack: Union[str, Path, dict],
        is_fitted: bool = False,
        fit_params: dict = None,
        predict_params: dict = None,
    ):
        """
        Creates an experiment object
        :param data: Data object
        :param model: Model object
        :param params: Dictionary of other parameters you want to add to this object. Obviously everything in self.__dict__.keys() should be treated as a reserved keyword, however.
        :param verbose: Verbosity level
        :param scorers: Dictionary of scorers
        :param name: Name of experiment
        """
        assert isinstance(
            attack,
            (dict, str, Path),
        ), "Attack must be a dictionary, str, or path. It is type {}".format(
            type(attack),
        )
        assert "name" and "params" in attack
        super().__init__(
            data=data,
            model=model,
            is_fitted=is_fitted,
            fit_params=fit_params,
            predict_params=predict_params,
        )
        config_tuple = generate_tuple_from_yml(attack)
        if "Attack" not in self.params:
            self.params["Attack"] = {}
        id_ = (
            my_hash(config_tuple)
            if isinstance(attack, dict)
            else Path(attack).name.split(".")[0]
        )
        try:
            attack = generate_object_from_tuple(config_tuple)
        except TypeError as e:
            if "classifier" or "estimator" in str(e):
                attack = generate_object_from_tuple(config_tuple, self.model.model)
<<<<<<< HEAD
        id_ = my_hash(config_tuple) 
        self.params['Attack'][id_] = dict({"name": config_tuple[0], "params" : config_tuple[1]})
=======
        id_ = my_hash(config_tuple)
        self.params["Attack"][id_] = {
            "name": config_tuple[0],
            "params": config_tuple[1],
        }
>>>>>>> 612a2047
        self.attack = attack

    def __call__(
        self,
        path,
        model_file: Union[str, Path] = "model",
        prefix=None,
        predictions_file: Union[str, Path] = "predictions.json",
        ground_truth_file: Union[str, Path] = "ground_truth.json",
        time_dict_file: Union[str, Path] = "time_dict.json",
        params_file: Union[str, Path] = "params.json",
        attack_samples_file: Union[str, Path] = "attack_samples.json",
        attack_prefix="attack",
        generate_params: dict = None,
        benign_prefix=None,
    ) -> list:
        """
        Runs attack.
        """
        prefix = attack_prefix
        files = super().__call__(
            path,
            model_file,
            benign_prefix,
            predictions_file,
            ground_truth_file,
            time_dict_file,
            params_file,
        )
        if generate_params is not None:
            self.run_attack(**generate_params)
        else:
            self.run_attack()
        assert hasattr(
            self,
            "adv",
        ), "Attack does not have attribute adv. Something went wrong."
        assert hasattr(
            self,
            "adv_samples",
        ), "Attack does not have attribute adv_samples. Something went wrong."
        assert hasattr(
            self,
            "time_dict",
        ), "Attack does not have attribute time_dict. Something went wrong."

        pred_file = self.save_attack_predictions(prefix=prefix, path=path)
        sampl_file = self.save_attack_samples(prefix=prefix, path=path)
        files.extend([pred_file, sampl_file])
        return files

    def run_attack(self, targeted: bool = False, **kwargs) -> None:
        """
        Runs the attack on the model
        """
        if not hasattr(self, "time_dict") or self.time_dict is None:
            self.time_dict = {}
        assert hasattr(self, "attack"), "Attack not set"
        start = process_time()
        if "AdversarialPatch" in str(type(self.attack)):
            patches, masks = self.attack.generate(
                self.data.X_test, self.data.y_test, **kwargs
            )
            adv_samples = self.attack.apply_patch(
                self.data.X_test,
                scale=self.attack._attack.scale_max,
            )
        elif targeted is False:
            adv_samples = self.attack.generate(self.data.X_test, **kwargs)
        else:
            adv_samples = self.attack.generate(
                self.data.X_test, self.data.y_test, **kwargs
            )
        end = process_time()
        self.time_dict.update({"adv_fit_time:": end - start})
        start = process_time()
        adv = self.model.model.predict(adv_samples)
        end = process_time()
        self.adv = adv
        self.adv_samples = adv_samples
        self.time_dict.update({"adv_pred_time": end - start})
        return None

    def get_attack(self):
        """
        Returns the attack from an experiment
        :param experiment: experiment to get attack from
        """
        return self.attack

    def save_attack_samples(
        self,
        prefix=None,
        filename: str = "examples.json",
        path: str = ".",
    ):
        """
        Saves adversarial examples to specified file.
        :param filename: str, name of file to save adversarial examples to.
        :param path: str, path to folder to save adversarial examples. If none specified, examples are saved in current working directory. Must exist.
        """
        assert os.path.isdir(path), "Path to experiment does not exist"
        assert hasattr(self, "adv_samples"), "No adversarial samples to save"
        if prefix is not None:
            filename = prefix + "_" + filename
        adv_file = os.path.join(path, filename)
        adv_results = DataFrame(self.adv_samples.reshape(self.adv_samples.shape[0], -1))
        adv_results.to_json(adv_file)
        assert os.path.exists(adv_file), "Adversarial example file not saved"
        return adv_file

    def save_attack_predictions(
        self,
        prefix=None,
        filename: str = "predictions.json",
        path: str = ".",
    ) -> None:
        """
        Saves adversarial predictions to specified file.
        :param filename: str, name of file to save adversarial predictions to.
        :param path: str, path to folder to save adversarial predictions. If none specified, predictions are saved in current working directory. Must exist.
        """
        assert os.path.isdir(path), "Path to experiment does not exist"
        if prefix is not None:
            filename = prefix + "_" + filename
        adv_file = os.path.join(path, filename)
        adv_results = DataFrame(self.adv)
        adv_results.to_json(adv_file)
        assert os.path.exists(adv_file), "Adversarial example file not saved"
        return adv_file<|MERGE_RESOLUTION|>--- conflicted
+++ resolved
@@ -65,16 +65,11 @@
         except TypeError as e:
             if "classifier" or "estimator" in str(e):
                 attack = generate_object_from_tuple(config_tuple, self.model.model)
-<<<<<<< HEAD
-        id_ = my_hash(config_tuple) 
-        self.params['Attack'][id_] = dict({"name": config_tuple[0], "params" : config_tuple[1]})
-=======
         id_ = my_hash(config_tuple)
         self.params["Attack"][id_] = {
             "name": config_tuple[0],
             "params": config_tuple[1],
         }
->>>>>>> 612a2047
         self.attack = attack
 
     def __call__(
