--- conflicted
+++ resolved
@@ -164,13 +164,6 @@
                 start = process_time_ns()
                 samples = atk.generate(ben_samples, **kwargs)
             end = process_time_ns()
-<<<<<<< HEAD
-            time_dict.update({"adv_fit_time": (end - start) / 1e9})
-            time_dict.update(
-                {"adv_fit_time_per_sample": (end - start) / (len(samples) * 1e9)},
-            )
-        results["adv_samples"] = samples
-=======
             time_dict.update(
                 {
                     "adv_fit_time_per_sample": (end - start) / (len(samples) * 1e9),
@@ -183,18 +176,13 @@
             time_dict.update({"adv_fit_device": device})
 
         results["adv_samples"] = np.array(samples)
->>>>>>> 6cb0fceb
         try:
             results["adv_success"] = compute_success(
                 classifier=model,
                 x_clean=ben_samples,
                 labels=data[3][: self.attack_size],
                 x_adv=samples,
-<<<<<<< HEAD
-                targeted=targeted,
-=======
                 targeted=self.kwargs.pop("targeted", False),
->>>>>>> 6cb0fceb
             )
         except TypeError as e:
             logger.error(f"Failed to compute success rate. Error: {e}")
@@ -258,11 +246,7 @@
                 preds = model.predict(samples[: self.attack_size])
                 adv_loss = log_loss(data[3][: self.attack_size], preds)
             self.data.save(adv_loss, adv_losses_file)
-<<<<<<< HEAD
-            results["adv_loss"] = adv_loss
-=======
             results["adv_losses"] = np.array(adv_loss)
->>>>>>> 6cb0fceb
         if len(time_dict) > 0:
             results["time_dict"] = time_dict
         return results
