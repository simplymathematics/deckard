<<<<<<< HEAD
=======
from deckard.base import *
from deckard.layers import *
>>>>>>> 979cc64a
<|MERGE_RESOLUTION|>--- conflicted
+++ resolved
@@ -1,5 +1,2 @@
-<<<<<<< HEAD
-=======
 from deckard.base import *
-from deckard.layers import *
->>>>>>> 979cc64a
+from deckard.layers import *