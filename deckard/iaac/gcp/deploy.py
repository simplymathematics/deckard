--- conflicted
+++ resolved
@@ -101,15 +101,9 @@
             assert (
                 self.gpu_count > 0
             ), f"Please specify a valid GPU count. Current value: {self.gpu_count}"
-<<<<<<< HEAD
             command = f"gcloud container node-pools create {self.cluster_name} --accelerator type={self.gpu_type},count={self.gpu_count},gpu-driver-version={self.gpu_driver_version} --region {self.region} --cluster {self.cluster_name} --machine-type {self.machine_type} --num-nodes {self.num_nodes} --min-nodes {self.min_nodes} --max-nodes {self.max_nodes}"
         else:
             command = f"gcloud container node-pools create {self.cluster_name} --region {self.region} --cluster {self.cluster_name} --machine-type {self.machine_type} --num-nodes {self.num_nodes} --min-nodes {self.min_nodes} --max-nodes {self.max_nodes}"
-=======
-            command = f"gcloud container node-pools create {self.cluster_name} --accelerator type={self.gpu_type},count={self.gpu_count},gpu-driver-version={self.gpu_driver_version}  --cluster {self.cluster_name} --machine-type {self.machine_type} --num-nodes {self.num_nodes} --min-nodes {self.min_nodes} --max-nodes {self.max_nodes}"
-        else:
-            command = f"gcloud container node-pools create {self.cluster_name}  --cluster {self.cluster_name} --machine-type {self.machine_type} --num-nodes {self.num_nodes} --min-nodes {self.min_nodes} --max-nodes {self.max_nodes}"
->>>>>>> a8d73bf5
         logger.info(f"Running command: {command}")
         command = command.split(" ")
         output = subprocess.run(command, stdout=subprocess.PIPE, stderr=subprocess.PIPE)
