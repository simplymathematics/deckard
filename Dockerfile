--- conflicted
+++ resolved
@@ -5,18 +5,10 @@
 RUN python3 -m pip install nvidia-pyindex nvidia-cuda-runtime-cu11 
 RUN git clone https://github.com/simplymathematics/deckard.git
 WORKDIR /deckard
-<<<<<<< HEAD
-RUN python3 -m pip install --editable .[torch,torchvision,tensorflow]
-RUN python3 -m pip install pytest
-RUN git clone https://github.com/Trusted-AI/adversarial-robustness-toolbox.git
-RUN cd adversarial-robustness-toolbox && python3 -m pip install .
-RUN apt install python-is-python3 
-RUN apt install screen
-=======
 RUN python3 -m pip install --editable .
 RUN python3 -m pip install pytest torch torchvision tensorflow
 RUN git clone https://github.com/Trusted-AI/adversarial-robustness-toolbox.git
 RUN cd adversarial-robustness-toolbox && python3 -m pip install .
 RUN apt install python-is-python3
-RUN pytest test 
->>>>>>> aeacf29c
+RUN apt install screen
+RUN pytest test 