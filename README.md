
For Developers:
```
<<<<<<< HEAD
python3 -m venv env
source activate env/bin/activate
=======
######################################
# Ubuntu 22.04
sudo apt update
sudo apt install python3-venv python3-pip python3-dev python3-setuptools python3-distutils
export SETUPTOOLS_USE_DISTUTILS=stdlib
######################################
python3 -m venv env
source env/bin/activate
>>>>>>> aaaa66a7
git clone --recurse-submodules -j8 https://github.com/simplymathematics/deckard.git
python3 -m pip install deckard/adversarial-robustness-toolbox/ 
python3 -m pip install -e deckard/
python3 -m pip install pyinstaller
<<<<<<< HEAD
cd deckard && pyinstaller --onefile deckard.py -n deckard
./dist/deckard examples/iris
```
or run the above script in bash using curl:
```
bash <(curl -sL https://gist.githubusercontent.com/simplymathematics/8acd1015751081c4cb05e6766ffee5b0/raw/837bab134e32f7af801b344c56ffdae6af676194/build.sh)
=======
python3 -m pip install -u numba pip setuptools
cd deckard && pyinstaller --onefile deckard.py -n deckard
export alias deckard="$HOME/deckard/dist/deckard"
deckard examples/iris
>>>>>>> aaaa66a7
```
Check that deckard works

```$ python```  
```>>> import deckard```  
Then CTRL+D or `quit()` to quit.  
# Navigate to your favorite subfolder in `examples`  
(NOTE: only 'iris' is fully supported at the moment).
```dvc repro --force``` 
### _like tears in the rain_, this tool is meant for bladerunners. NOT INTENDED FOR USE BY REPLICANTS<|MERGE_RESOLUTION|>--- conflicted
+++ resolved
@@ -1,10 +1,6 @@
 
 For Developers:
 ```
-<<<<<<< HEAD
-python3 -m venv env
-source activate env/bin/activate
-=======
 ######################################
 # Ubuntu 22.04
 sudo apt update
@@ -13,25 +9,16 @@
 ######################################
 python3 -m venv env
 source env/bin/activate
->>>>>>> aaaa66a7
 git clone --recurse-submodules -j8 https://github.com/simplymathematics/deckard.git
 python3 -m pip install deckard/adversarial-robustness-toolbox/ 
 python3 -m pip install -e deckard/
 python3 -m pip install pyinstaller
-<<<<<<< HEAD
-cd deckard && pyinstaller --onefile deckard.py -n deckard
-./dist/deckard examples/iris
-```
-or run the above script in bash using curl:
-```
-bash <(curl -sL https://gist.githubusercontent.com/simplymathematics/8acd1015751081c4cb05e6766ffee5b0/raw/837bab134e32f7af801b344c56ffdae6af676194/build.sh)
-=======
 python3 -m pip install -u numba pip setuptools
 cd deckard && pyinstaller --onefile deckard.py -n deckard
 export alias deckard="$HOME/deckard/dist/deckard"
 deckard examples/iris
->>>>>>> aaaa66a7
 ```
+
 Check that deckard works
 
 ```$ python```  
